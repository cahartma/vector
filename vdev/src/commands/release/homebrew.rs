use crate::git;
use anyhow::Result;
use hex;
use reqwest;
use sha2::Digest;
use std::path::Path;
use std::{env, fs};
use tempfile::TempDir;

/// Releases latest version to the vectordotdev homebrew tap
#[derive(clap::Args, Debug)]
#[command()]
pub struct Cli {
    /// GitHub username for the repository.
    #[arg(long, default_value = "vectordotdev")]
    username: String,
}

impl Cli {
    pub fn exec(self) -> Result<()> {
        // Create temporary directory for cloning the homebrew-brew repository
        let td = TempDir::new()?;
        env::set_current_dir(td.path())?;

        debug!("Cloning the homebrew repository for username: {}", self.username);
        clone_and_setup_git(&self.username)?;

        let vector_version = env::var("VECTOR_VERSION")?;
        debug!("Updating the vector.rb formula for VECTOR_VERSION={vector_version}.");
        update_formula("Formula/vector.rb", &vector_version)?;

        debug!("Committing and pushing changes (if any).");
        commit_and_push_changes(&vector_version)?;

        td.close()?;
        Ok(())
    }
}


/// Clones the repository and sets up Git configuration
fn clone_and_setup_git(username: &str) -> Result<()> {
    let github_token = env::var("GITHUB_TOKEN")?;
    let homebrew_repo = format!(
<<<<<<< HEAD
        "https://{github_token}:x-oauth-basic@github.com/{username}/homebrew-brew"
=======
        "https://{github_token}@github.com/{username}/homebrew-brew.git",
>>>>>>> 3d5af22a
    );

    git::clone(&homebrew_repo)?;
    env::set_current_dir("homebrew-brew")?;
    git::set_config_value("user.name", "vic")?;
    git::set_config_value("user.email", "vector@datadoghq.com")?;
    Ok(())
}

/// Updates the vector.rb formula with new URLs, SHA256s, and version
fn update_formula<P>(file_path: P, vector_version: &str) -> Result<()>
where
    P: AsRef<Path>,
{
    // URLs and SHA256s for both architectures
    let x86_package_url = format!(
        "https://packages.timber.io/vector/{vector_version}/vector-{vector_version}-x86_64-apple-darwin.tar.gz"
    );
    let x86_package_sha256 = hex::encode(sha2::Sha256::digest(
        reqwest::blocking::get(&x86_package_url)?.bytes()?,
    ));

    let arm_package_url = format!(
        "https://packages.timber.io/vector/{vector_version}/vector-{vector_version}-arm64-apple-darwin.tar.gz"
    );
    let arm_package_sha256 = hex::encode(sha2::Sha256::digest(
        reqwest::blocking::get(&arm_package_url)?.bytes()?,
    ));

    let content = fs::read_to_string(&file_path)?;

    // Replace the lines with updated URLs and SHA256s
    let updated_content = content
        .lines()
        .map(|line| {
            if line.trim_start().starts_with("version \"") {
                format!("  version \"{vector_version}\"")
            } else if line.contains("# x86_64 url") {
                format!("      url \"{x86_package_url}\" # x86_64 url")
            } else if line.contains("# x86_64 sha256") {
                format!("      sha256 \"{x86_package_sha256}\" # x86_64 sha256")
            } else if line.contains("# arm64 url") {
                format!("      url \"{arm_package_url}\" # arm64 url")
            } else if line.contains("# arm64 sha256") {
                format!("      sha256 \"{arm_package_sha256}\" # arm64 sha256")
            } else {
                line.to_string()
            }
        })
        .collect::<Vec<_>>()
        .join("\n");

    fs::write(file_path, updated_content)?;
    Ok(())
}

/// Commits and pushes changes if any exist
fn commit_and_push_changes(vector_version: &str) -> Result<()> {
    let has_changes = !git::check_git_repository_clean()?;
    if has_changes {
        debug!("Modified lines {:?}", git::get_modified_files());
        let commit_message = format!("Release Vector {vector_version}");
        git::commit(&commit_message)?;
        git::push()?;
    } else {
        debug!("No changes to push.");
    }
    Ok(())
}<|MERGE_RESOLUTION|>--- conflicted
+++ resolved
@@ -42,11 +42,7 @@
 fn clone_and_setup_git(username: &str) -> Result<()> {
     let github_token = env::var("GITHUB_TOKEN")?;
     let homebrew_repo = format!(
-<<<<<<< HEAD
-        "https://{github_token}:x-oauth-basic@github.com/{username}/homebrew-brew"
-=======
         "https://{github_token}@github.com/{username}/homebrew-brew.git",
->>>>>>> 3d5af22a
     );
 
     git::clone(&homebrew_repo)?;
