--- conflicted
+++ resolved
@@ -137,11 +137,7 @@
         .await
         .map_err(|e| vec![e.to_owned()])?;
 
-<<<<<<< HEAD
-    config::load(config_str.chunk(), crate::config::format::Format::Toml)
-=======
     config::load(config_str.chunk(), *config_format)
->>>>>>> 3d5af22a
 }
 
 /// Polls the HTTP endpoint after/every `poll_interval_secs`, returning a stream of `ConfigBuilder`.
@@ -160,11 +156,7 @@
         loop {
             interval.tick().await;
 
-<<<<<<< HEAD
-            match http_request_to_config_builder(&url, tls_options.as_ref(), &headers, &proxy).await {
-=======
             match http_request_to_config_builder(&url, tls_options.as_ref(), &headers, &proxy, &config_format).await {
->>>>>>> 3d5af22a
                 Ok(config_builder) => yield signal::SignalTo::ReloadFromConfigBuilder(config_builder),
                 Err(_) => {},
             };
@@ -190,11 +182,6 @@
         let config_format = self.config_format;
 
         let proxy = ProxyConfig::from_env().merge(&self.proxy);
-<<<<<<< HEAD
-        let config_builder =
-            http_request_to_config_builder(&url, tls_options.as_ref(), &request.headers, &proxy)
-                .await?;
-=======
         let config_builder = http_request_to_config_builder(
             &url,
             tls_options.as_ref(),
@@ -203,7 +190,6 @@
             &config_format,
         )
         .await?;
->>>>>>> 3d5af22a
 
         // Poll for changes to remote configuration.
         signal_handler.add(poll_http(
