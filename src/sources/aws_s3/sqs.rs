--- conflicted
+++ resolved
@@ -254,8 +254,6 @@
         bucket: String,
         key: String,
     },
-<<<<<<< HEAD
-=======
     #[snafu(display(
         "File s3://{}/{} too old.  Forwarded to deferred queue {}",
         bucket,
@@ -267,7 +265,6 @@
         key: String,
         deferred_queue: String,
     },
->>>>>>> 3d5af22a
 }
 
 pub struct State {
