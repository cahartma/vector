//! This mod implements `kubernetes_logs` source.
//! The scope of this source is to consume the log files that a kubelet keeps
//! at "/var/log/pods" on the host of the Kubernetes Node when Vector itself is
//! running inside the cluster as a DaemonSet.

#![deny(missing_docs)]
use std::{path::PathBuf, time::Duration};

use bytes::Bytes;
use chrono::Utc;
use futures::{future::FutureExt, stream::StreamExt};
use futures_util::Stream;
use http_1::{HeaderName, HeaderValue};
use k8s_openapi::api::core::v1::{Namespace, Node, Pod};
use k8s_paths_provider::K8sPathsProvider;
use kube::{
    api::Api,
    config::{self, KubeConfigOptions},
    runtime::{reflector, watcher, WatchStreamExt},
    Client, Config as ClientConfig,
};
use lifecycle::Lifecycle;
use serde_with::serde_as;
use vector_lib::codecs::{BytesDeserializer, BytesDeserializerConfig};
use vector_lib::configurable::configurable_component;
use vector_lib::file_source::{
    calculate_ignore_before, Checkpointer, FileServer, FileServerShutdown, FingerprintStrategy,
    Fingerprinter, Line, ReadFrom, ReadFromConfig,
};
use vector_lib::lookup::{lookup_v2::OptionalTargetPath, owned_value_path, path, OwnedTargetPath};
use vector_lib::{config::LegacyKey, config::LogNamespace, EstimatedJsonEncodedSizeOf};
use vector_lib::{
    internal_event::{ByteSize, BytesReceived, InternalEventHandle as _, Protocol},
    TimeZone,
};
use vrl::value::{kind::Collection, Kind};

use crate::{
    built_info::{PKG_NAME, PKG_VERSION},
    sources::kubernetes_logs::partial_events_merger::merge_partial_events,
};
use crate::{
    config::{
        log_schema, ComponentKey, DataType, GenerateConfig, GlobalOptions, SourceConfig,
        SourceContext, SourceOutput,
    },
    event::Event,
    internal_events::{
        FileInternalMetricsConfig, FileSourceInternalEventsEmitter, KubernetesLifecycleError,
        KubernetesLogsEventAnnotationError, KubernetesLogsEventNamespaceAnnotationError,
        KubernetesLogsEventNodeAnnotationError, KubernetesLogsEventsReceived,
        KubernetesLogsPodInfo, StreamClosedError,
    },
    kubernetes::{custom_reflector, meta_cache::MetaCache},
    shutdown::ShutdownSignal,
    sources,
    transforms::{FunctionTransform, OutputBuffer},
    SourceSender,
};

mod k8s_paths_provider;
mod lifecycle;
mod namespace_metadata_annotator;
mod node_metadata_annotator;
mod parser;
mod partial_events_merger;
mod path_helpers;
mod pod_metadata_annotator;
mod transform_utils;
mod util;

use self::namespace_metadata_annotator::NamespaceMetadataAnnotator;
use self::node_metadata_annotator::NodeMetadataAnnotator;
use self::parser::Parser;
use self::pod_metadata_annotator::PodMetadataAnnotator;

/// The `self_node_name` value env var key.
const SELF_NODE_NAME_ENV_KEY: &str = "VECTOR_SELF_NODE_NAME";

/// Configuration for the `kubernetes_logs` source.
#[serde_as]
#[configurable_component(source("kubernetes_logs", "Collect Pod logs from Kubernetes Nodes."))]
#[derive(Clone, Debug)]
#[serde(deny_unknown_fields, default)]
pub struct Config {
    /// Specifies the [label selector][label_selector] to filter [Pods][pods] with, to be used in
    /// addition to the built-in [exclude][exclude] filter.
    ///
    /// [label_selector]: https://kubernetes.io/docs/concepts/overview/working-with-objects/labels/#label-selectors
    /// [pods]: https://kubernetes.io/docs/concepts/workloads/pods/
    /// [exclude]: https://vector.dev/docs/reference/configuration/sources/kubernetes_logs/#pod-exclusion
    #[configurable(metadata(docs::examples = "my_custom_label!=my_value"))]
    #[configurable(metadata(
        docs::examples = "my_custom_label!=my_value,my_other_custom_label=my_value"
    ))]
    extra_label_selector: String,

    /// Specifies the [label selector][label_selector] to filter [Namespaces][namespaces] with, to
    /// be used in addition to the built-in [exclude][exclude] filter.
    ///
    /// [label_selector]: https://kubernetes.io/docs/concepts/overview/working-with-objects/labels/#label-selectors
    /// [namespaces]: https://kubernetes.io/docs/concepts/overview/working-with-objects/namespaces/
    /// [exclude]: https://vector.dev/docs/reference/configuration/sources/kubernetes_logs/#namespace-exclusion
    #[configurable(metadata(docs::examples = "my_custom_label!=my_value"))]
    #[configurable(metadata(
        docs::examples = "my_custom_label!=my_value,my_other_custom_label=my_value"
    ))]
    extra_namespace_label_selector: String,

    /// The name of the Kubernetes [Node][node] that is running.
    ///
    /// Configured to use an environment variable by default, to be evaluated to a value provided by
    /// Kubernetes at Pod creation.
    ///
    /// [node]: https://kubernetes.io/docs/concepts/architecture/nodes/
    self_node_name: String,

    /// Specifies the [field selector][field_selector] to filter Pods with, to be used in addition
    /// to the built-in [Node][node] filter.
    ///
    /// The built-in Node filter uses `self_node_name` to only watch Pods located on the same Node.
    ///
    /// [field_selector]: https://kubernetes.io/docs/concepts/overview/working-with-objects/field-selectors/
    /// [node]: https://kubernetes.io/docs/concepts/architecture/nodes/
    #[configurable(metadata(docs::examples = "metadata.name!=pod-name-to-exclude"))]
    #[configurable(metadata(
        docs::examples = "metadata.name!=pod-name-to-exclude,metadata.name=mypod"
    ))]
    extra_field_selector: String,

    /// Whether or not to automatically merge partial events.
    ///
    /// Partial events are messages that were split by the Kubernetes Container Runtime
    /// log driver.
    auto_partial_merge: bool,

    /// The directory used to persist file checkpoint positions.
    ///
    /// By default, the [global `data_dir` option][global_data_dir] is used.
    /// Make sure the running user has write permissions to this directory.
    ///
    /// If this directory is specified, then Vector will attempt to create it.
    ///
    /// [global_data_dir]: https://vector.dev/docs/reference/configuration/global-options/#data_dir
    #[configurable(metadata(docs::examples = "/var/local/lib/vector/"))]
    #[configurable(metadata(docs::human_name = "Data Directory"))]
    data_dir: Option<PathBuf>,

    #[configurable(derived)]
    #[serde(alias = "annotation_fields")]
    pod_annotation_fields: pod_metadata_annotator::FieldsSpec,

    #[configurable(derived)]
    namespace_annotation_fields: namespace_metadata_annotator::FieldsSpec,

    #[configurable(derived)]
    node_annotation_fields: node_metadata_annotator::FieldsSpec,

    /// A list of glob patterns to include while reading the files.
    #[configurable(metadata(docs::examples = "**/include/**"))]
    include_paths_glob_patterns: Vec<PathBuf>,

    /// A list of glob patterns to exclude from reading the files.
    #[configurable(metadata(docs::examples = "**/exclude/**"))]
    exclude_paths_glob_patterns: Vec<PathBuf>,

    #[configurable(derived)]
    #[serde(default = "default_read_from")]
    read_from: ReadFromConfig,

    /// Ignore files with a data modification date older than the specified number of seconds.
    #[serde(default)]
    #[configurable(metadata(docs::type_unit = "seconds"))]
    #[configurable(metadata(docs::examples = 600))]
    #[configurable(metadata(docs::human_name = "Ignore Files Older Than"))]
    ignore_older_secs: Option<u64>,

    /// Max amount of bytes to read from a single file before switching over to the next file.
    /// **Note:** This does not apply when `oldest_first` is `true`.
    ///
    /// This allows distributing the reads more or less evenly across
    /// the files.
    #[configurable(metadata(docs::type_unit = "bytes"))]
    max_read_bytes: usize,

    /// Instead of balancing read capacity fairly across all watched files, prioritize draining the oldest files before moving on to read data from more recent files.
    #[serde(default = "default_oldest_first")]
    pub oldest_first: bool,

    /// The maximum number of bytes a line can contain before being discarded.
    ///
    /// This protects against malformed lines or tailing incorrect files.
    #[configurable(metadata(docs::type_unit = "bytes"))]
    max_line_bytes: usize,

    /// The number of lines to read for generating the checksum.
    ///
    /// If your files share a common header that is not always a fixed size,
    ///
    /// If the file has less than this amount of lines, it won't be read at all.
    #[configurable(metadata(docs::type_unit = "lines"))]
    fingerprint_lines: usize,

    /// The interval at which the file system is polled to identify new files to read from.
    ///
    /// This is quite efficient, yet might still create some load on the
    /// file system; in addition, it is currently coupled with checksum dumping
    /// in the underlying file server, so setting it too low may introduce
    /// a significant overhead.
    #[serde_as(as = "serde_with::DurationMilliSeconds<u64>")]
    #[configurable(metadata(docs::human_name = "Glob Minimum Cooldown"))]
    glob_minimum_cooldown_ms: Duration,

    /// Overrides the name of the log field used to add the ingestion timestamp to each event.
    ///
    /// This is useful to compute the latency between important event processing
    /// stages. For example, the time delta between when a log line was written and when it was
    /// processed by the `kubernetes_logs` source.
    #[configurable(metadata(docs::examples = ".ingest_timestamp", docs::examples = "ingest_ts"))]
    ingestion_timestamp_field: Option<OptionalTargetPath>,

    /// The default time zone for timestamps without an explicit zone.
    timezone: Option<TimeZone>,

    /// Optional path to a readable [kubeconfig][kubeconfig] file.
    ///
    /// If not set, a connection to Kubernetes is made using the in-cluster configuration.
    ///
    /// [kubeconfig]: https://kubernetes.io/docs/concepts/configuration/organize-cluster-access-kubeconfig/
    #[configurable(metadata(docs::examples = "/path/to/.kube/config"))]
    kube_config_file: Option<PathBuf>,

    /// Determines if requests to the kube-apiserver can be served by a cache.
    use_apiserver_cache: bool,

    /// How long to delay removing metadata entries from the cache when a pod deletion event
    /// event is received from the watch stream.
    ///
    /// A longer delay allows for continued enrichment of logs after the originating Pod is
    /// removed. If relevant metadata has been removed, the log is forwarded un-enriched and a
    /// warning is emitted.
    #[serde_as(as = "serde_with::DurationMilliSeconds<u64>")]
    #[configurable(metadata(docs::human_name = "Delay Deletion"))]
    delay_deletion_ms: Duration,

    /// The namespace to use for logs. This overrides the global setting.
    #[configurable(metadata(docs::hidden))]
    #[serde(default)]
    log_namespace: Option<bool>,

    #[configurable(derived)]
    #[serde(default)]
    internal_metrics: FileInternalMetricsConfig,

    /// How long to keep an open handle to a rotated log file.
    /// The default value represents "no limit"
    #[serde_as(as = "serde_with::DurationSeconds<u64>")]
    #[configurable(metadata(docs::type_unit = "seconds"))]
    #[serde(default = "default_rotate_wait", rename = "rotate_wait_secs")]
    rotate_wait: Duration,
}

const fn default_read_from() -> ReadFromConfig {
    ReadFromConfig::Beginning
}

impl GenerateConfig for Config {
    fn generate_config() -> toml::Value {
        toml::Value::try_from(Self {
            self_node_name: default_self_node_name_env_template(),
            auto_partial_merge: true,
            ..Default::default()
        })
        .unwrap()
    }
}

impl Default for Config {
    fn default() -> Self {
        Self {
            extra_label_selector: "".to_string(),
            extra_namespace_label_selector: "".to_string(),
            self_node_name: default_self_node_name_env_template(),
            extra_field_selector: "".to_string(),
            auto_partial_merge: true,
            data_dir: None,
            pod_annotation_fields: pod_metadata_annotator::FieldsSpec::default(),
            namespace_annotation_fields: namespace_metadata_annotator::FieldsSpec::default(),
            node_annotation_fields: node_metadata_annotator::FieldsSpec::default(),
            include_paths_glob_patterns: default_path_inclusion(),
            exclude_paths_glob_patterns: default_path_exclusion(),
            read_from: default_read_from(),
            ignore_older_secs: None,
            max_read_bytes: default_max_read_bytes(),
            oldest_first: default_oldest_first(),
            max_line_bytes: default_max_line_bytes(),
            fingerprint_lines: default_fingerprint_lines(),
            glob_minimum_cooldown_ms: default_glob_minimum_cooldown_ms(),
            ingestion_timestamp_field: None,
            timezone: None,
            kube_config_file: None,
            use_apiserver_cache: false,
            delay_deletion_ms: default_delay_deletion_ms(),
            log_namespace: None,
            internal_metrics: Default::default(),
            rotate_wait: default_rotate_wait(),
        }
    }
}

#[async_trait::async_trait]
#[typetag::serde(name = "kubernetes_logs")]
impl SourceConfig for Config {
    async fn build(&self, cx: SourceContext) -> crate::Result<sources::Source> {
        let log_namespace = cx.log_namespace(self.log_namespace);
        let source = Source::new(self, &cx.globals, &cx.key).await?;

        Ok(Box::pin(
            source
                .run(cx.out, cx.shutdown, log_namespace)
                .map(|result| {
                    result.map_err(|error| {
                        error!(message = "Source future failed.", %error);
                    })
                }),
        ))
    }

    fn outputs(&self, global_log_namespace: LogNamespace) -> Vec<SourceOutput> {
        let log_namespace = global_log_namespace.merge(self.log_namespace);
        let schema_definition = BytesDeserializerConfig
            .schema_definition(log_namespace)
            .with_source_metadata(
                Self::NAME,
                Some(LegacyKey::Overwrite(owned_value_path!("file"))),
                &owned_value_path!("file"),
                Kind::bytes(),
                None,
            )
            .with_source_metadata(
                Self::NAME,
                self.pod_annotation_fields
                    .container_id
                    .path
                    .clone()
                    .map(|k| k.path)
                    .map(LegacyKey::Overwrite),
                &owned_value_path!("container_id"),
                Kind::bytes().or_undefined(),
                None,
            )
            .with_source_metadata(
                Self::NAME,
                self.pod_annotation_fields
                    .container_image
                    .path
                    .clone()
                    .map(|k| k.path)
                    .map(LegacyKey::Overwrite),
                &owned_value_path!("container_image"),
                Kind::bytes().or_undefined(),
                None,
            )
            .with_source_metadata(
                Self::NAME,
                self.pod_annotation_fields
                    .container_name
                    .path
                    .clone()
                    .map(|k| k.path)
                    .map(LegacyKey::Overwrite),
                &owned_value_path!("container_name"),
                Kind::bytes().or_undefined(),
                None,
            )
            .with_source_metadata(
                Self::NAME,
                self.namespace_annotation_fields
                    .namespace_labels
                    .path
                    .clone()
                    .map(|x| LegacyKey::Overwrite(x.path)),
                &owned_value_path!("namespace_labels"),
                Kind::object(Collection::empty().with_unknown(Kind::bytes())).or_undefined(),
                None,
            )
            .with_source_metadata(
                Self::NAME,
                self.node_annotation_fields
                    .node_labels
                    .path
                    .clone()
                    .map(|x| LegacyKey::Overwrite(x.path)),
                &owned_value_path!("node_labels"),
                Kind::object(Collection::empty().with_unknown(Kind::bytes())).or_undefined(),
                None,
            )
            .with_source_metadata(
                Self::NAME,
                self.pod_annotation_fields
                    .pod_annotations
                    .path
                    .clone()
                    .map(|k| k.path)
                    .map(LegacyKey::Overwrite),
                &owned_value_path!("pod_annotations"),
                Kind::object(Collection::empty().with_unknown(Kind::bytes())).or_undefined(),
                None,
            )
            .with_source_metadata(
                Self::NAME,
                self.pod_annotation_fields
                    .pod_ip
                    .path
                    .clone()
                    .map(|k| k.path)
                    .map(LegacyKey::Overwrite),
                &owned_value_path!("pod_ip"),
                Kind::bytes().or_undefined(),
                None,
            )
            .with_source_metadata(
                Self::NAME,
                self.pod_annotation_fields
                    .pod_ips
                    .path
                    .clone()
                    .map(|k| k.path)
                    .map(LegacyKey::Overwrite),
                &owned_value_path!("pod_ips"),
                Kind::array(Collection::empty().with_unknown(Kind::bytes())).or_undefined(),
                None,
            )
            .with_source_metadata(
                Self::NAME,
                self.pod_annotation_fields
                    .pod_labels
                    .path
                    .clone()
                    .map(|k| k.path)
                    .map(LegacyKey::Overwrite),
                &owned_value_path!("pod_labels"),
                Kind::object(Collection::empty().with_unknown(Kind::bytes())).or_undefined(),
                None,
            )
            .with_source_metadata(
                Self::NAME,
                self.pod_annotation_fields
                    .pod_name
                    .path
                    .clone()
                    .map(|k| k.path)
                    .map(LegacyKey::Overwrite),
                &owned_value_path!("pod_name"),
                Kind::bytes().or_undefined(),
                None,
            )
            .with_source_metadata(
                Self::NAME,
                self.pod_annotation_fields
                    .pod_namespace
                    .path
                    .clone()
                    .map(|k| k.path)
                    .map(LegacyKey::Overwrite),
                &owned_value_path!("pod_namespace"),
                Kind::bytes().or_undefined(),
                None,
            )
            .with_source_metadata(
                Self::NAME,
                self.pod_annotation_fields
                    .pod_node_name
                    .path
                    .clone()
                    .map(|k| k.path)
                    .map(LegacyKey::Overwrite),
                &owned_value_path!("pod_node_name"),
                Kind::bytes().or_undefined(),
                None,
            )
            .with_source_metadata(
                Self::NAME,
                self.pod_annotation_fields
                    .pod_owner
                    .path
                    .clone()
                    .map(|k| k.path)
                    .map(LegacyKey::Overwrite),
                &owned_value_path!("pod_owner"),
                Kind::bytes().or_undefined(),
                None,
            )
            .with_source_metadata(
                Self::NAME,
                self.pod_annotation_fields
                    .pod_uid
                    .path
                    .clone()
                    .map(|k| k.path)
                    .map(LegacyKey::Overwrite),
                &owned_value_path!("pod_uid"),
                Kind::bytes().or_undefined(),
                None,
            )
            .with_source_metadata(
                Self::NAME,
                Some(LegacyKey::Overwrite(owned_value_path!("stream"))),
                &owned_value_path!("stream"),
                Kind::bytes(),
                None,
            )
            .with_source_metadata(
                Self::NAME,
                log_schema()
                    .timestamp_key()
                    .cloned()
                    .map(LegacyKey::Overwrite),
                &owned_value_path!("timestamp"),
                Kind::timestamp(),
                Some("timestamp"),
            )
            .with_standard_vector_source_metadata();

        vec![SourceOutput::new_maybe_logs(
            DataType::Log,
            schema_definition,
        )]
    }

    fn can_acknowledge(&self) -> bool {
        false
    }
}

#[derive(Clone)]
struct Source {
    client: Client,
    data_dir: PathBuf,
    auto_partial_merge: bool,
    pod_fields_spec: pod_metadata_annotator::FieldsSpec,
    namespace_fields_spec: namespace_metadata_annotator::FieldsSpec,
    node_field_spec: node_metadata_annotator::FieldsSpec,
    field_selector: String,
    label_selector: String,
    namespace_label_selector: String,
    node_selector: String,
    self_node_name: String,
    include_paths: Vec<glob::Pattern>,
    exclude_paths: Vec<glob::Pattern>,
    read_from: ReadFrom,
    ignore_older_secs: Option<u64>,
    max_read_bytes: usize,
    oldest_first: bool,
    max_line_bytes: usize,
    fingerprint_lines: usize,
    glob_minimum_cooldown: Duration,
    use_apiserver_cache: bool,
    ingestion_timestamp_field: Option<OwnedTargetPath>,
    delay_deletion: Duration,
    include_file_metric_tag: bool,
    rotate_wait: Duration,
}

impl Source {
    async fn new(
        config: &Config,
        globals: &GlobalOptions,
        key: &ComponentKey,
    ) -> crate::Result<Self> {
        let self_node_name = if config.self_node_name.is_empty()
            || config.self_node_name == default_self_node_name_env_template()
        {
            std::env::var(SELF_NODE_NAME_ENV_KEY).map_err(|_| {
                format!(
                    "self_node_name config value or {} env var is not set",
                    SELF_NODE_NAME_ENV_KEY
                )
            })?
        } else {
            config.self_node_name.clone()
        };

        let field_selector = prepare_field_selector(config, self_node_name.as_str())?;
        let label_selector = prepare_label_selector(config.extra_label_selector.as_ref());
        let namespace_label_selector =
            prepare_label_selector(config.extra_namespace_label_selector.as_ref());
        let node_selector = prepare_node_selector(self_node_name.as_str())?;

        // If the user passed a custom Kubeconfig use it, otherwise
        // we attempt to load the local kubeconfig, followed by the
        // in-cluster environment variables
        let mut client_config = match &config.kube_config_file {
            Some(kc) => {
                ClientConfig::from_custom_kubeconfig(
                    config::Kubeconfig::read_from(kc)?,
                    &KubeConfigOptions::default(),
                )
                .await?
            }
            None => ClientConfig::infer().await?,
        };
        if let Ok(user_agent) = HeaderValue::from_str(&format!("{}/{}", PKG_NAME, PKG_VERSION)) {
            client_config
                .headers
                .push((HeaderName::from_static("user-agent"), user_agent));
        }
        let client = Client::try_from(client_config)?;

        let data_dir = globals.resolve_and_make_data_subdir(config.data_dir.as_ref(), key.id())?;

        let include_paths = prepare_include_paths(config)?;

        let exclude_paths = prepare_exclude_paths(config)?;

        let glob_minimum_cooldown = config.glob_minimum_cooldown_ms;

        let delay_deletion = config.delay_deletion_ms;

        let ingestion_timestamp_field = config
            .ingestion_timestamp_field
            .clone()
            .and_then(|k| k.path);

        Ok(Self {
            client,
            data_dir,
            auto_partial_merge: config.auto_partial_merge,
            pod_fields_spec: config.pod_annotation_fields.clone(),
            namespace_fields_spec: config.namespace_annotation_fields.clone(),
            node_field_spec: config.node_annotation_fields.clone(),
            field_selector,
            label_selector,
            namespace_label_selector,
            node_selector,
            self_node_name,
            include_paths,
            exclude_paths,
            read_from: ReadFrom::from(config.read_from),
            ignore_older_secs: config.ignore_older_secs,
            max_read_bytes: config.max_read_bytes,
            oldest_first: config.oldest_first,
            max_line_bytes: config.max_line_bytes,
            fingerprint_lines: config.fingerprint_lines,
            glob_minimum_cooldown,
            use_apiserver_cache: config.use_apiserver_cache,
            ingestion_timestamp_field,
            delay_deletion,
            include_file_metric_tag: config.internal_metrics.include_file_tag,
            rotate_wait: config.rotate_wait,
        })
    }

    async fn run(
        self,
        mut out: SourceSender,
        global_shutdown: ShutdownSignal,
        log_namespace: LogNamespace,
    ) -> crate::Result<()> {
        let Self {
            client,
            data_dir,
            auto_partial_merge,
            pod_fields_spec,
            namespace_fields_spec,
            node_field_spec,
            field_selector,
            label_selector,
            namespace_label_selector,
            node_selector,
            self_node_name,
            include_paths,
            exclude_paths,
            read_from,
            ignore_older_secs,
            max_read_bytes,
            oldest_first,
            max_line_bytes,
            fingerprint_lines,
            glob_minimum_cooldown,
            use_apiserver_cache,
            ingestion_timestamp_field,
            delay_deletion,
            include_file_metric_tag,
            rotate_wait,
        } = self;

        let mut reflectors = Vec::new();

        let pods = Api::<Pod>::all(client.clone());

        let list_semantic = if use_apiserver_cache {
            watcher::ListSemantic::Any
        } else {
            watcher::ListSemantic::MostRecent
        };

        let pod_watcher = watcher(
            pods,
            watcher::Config {
                field_selector: Some(field_selector),
                label_selector: Some(label_selector),
                list_semantic: list_semantic.clone(),
                page_size: get_page_size(use_apiserver_cache),
                ..Default::default()
            },
        )
        .backoff(watcher::DefaultBackoff::default());
<<<<<<< HEAD
=======

>>>>>>> 3d5af22a
        let pod_store_w = reflector::store::Writer::default();
        let pod_state = pod_store_w.as_reader();
        let pod_cacher = MetaCache::new();

        reflectors.push(tokio::spawn(custom_reflector(
            pod_store_w,
            pod_cacher,
            pod_watcher,
            delay_deletion,
        )));

        // -----------------------------------------------------------------

        let namespaces = Api::<Namespace>::all(client.clone());
        let ns_watcher = watcher(
            namespaces,
            watcher::Config {
                label_selector: Some(namespace_label_selector),
                list_semantic: list_semantic.clone(),
                page_size: get_page_size(use_apiserver_cache),
                ..Default::default()
            },
        )
        .backoff(watcher::DefaultBackoff::default());
        let ns_store_w = reflector::store::Writer::default();
        let ns_state = ns_store_w.as_reader();
        let ns_cacher = MetaCache::new();

        reflectors.push(tokio::spawn(custom_reflector(
            ns_store_w,
            ns_cacher,
            ns_watcher,
            delay_deletion,
        )));

        // -----------------------------------------------------------------

        let nodes = Api::<Node>::all(client);
        let node_watcher = watcher(
            nodes,
            watcher::Config {
                field_selector: Some(node_selector),
                list_semantic,
                page_size: get_page_size(use_apiserver_cache),
                ..Default::default()
            },
        )
        .backoff(watcher::DefaultBackoff::default());
        let node_store_w = reflector::store::Writer::default();
        let node_state = node_store_w.as_reader();
        let node_cacher = MetaCache::new();

        reflectors.push(tokio::spawn(custom_reflector(
            node_store_w,
            node_cacher,
            node_watcher,
            delay_deletion,
        )));

        let paths_provider = K8sPathsProvider::new(
            pod_state.clone(),
            ns_state.clone(),
            include_paths,
            exclude_paths,
        );
        let annotator = PodMetadataAnnotator::new(pod_state, pod_fields_spec, log_namespace);
        let ns_annotator =
            NamespaceMetadataAnnotator::new(ns_state, namespace_fields_spec, log_namespace);
        let node_annotator = NodeMetadataAnnotator::new(node_state, node_field_spec, log_namespace);

        let ignore_before = calculate_ignore_before(ignore_older_secs);

        // TODO: maybe more of the parameters have to be configurable.

        let checkpointer = Checkpointer::new(&data_dir);
        let file_server = FileServer {
            // Use our special paths provider.
            paths_provider,
            // Max amount of bytes to read from a single file before switching
            // over to the next file.
            // This allows distributing the reads more or less evenly across
            // the files.
            max_read_bytes,
            // We want to use checkpointing mechanism, and resume from where we
            // left off.
            ignore_checkpoints: false,
            // Match the default behavior
            read_from,
            // We're now aware of the use cases that would require specifying
            // the starting point in time since when we should collect the logs,
            // so we just disable it. If users ask, we can expose it. There may
            // be other, more sound ways for users considering the use of this
            // option to solve their use case, so take consideration.
            ignore_before,
            // The maximum number of bytes a line can contain before being discarded. This
            // protects against malformed lines or tailing incorrect files.
            max_line_bytes,
            // Delimiter bytes that is used to read the file line-by-line
            line_delimiter: Bytes::from("\n"),
            // The directory where to keep the checkpoints.
            data_dir,
            // This value specifies not exactly the globbing, but interval
            // between the polling the files to watch from the `paths_provider`.
            glob_minimum_cooldown,
            // The shape of the log files is well-known in the Kubernetes
            // environment, so we pick the a specially crafted fingerprinter
            // for the log files.
            fingerprinter: Fingerprinter {
                strategy: FingerprintStrategy::FirstLinesChecksum {
                    // Max line length to expect during fingerprinting, see the
                    // explanation above.
                    ignored_header_bytes: 0,
                    lines: fingerprint_lines,
                },
                max_line_length: max_line_bytes,
                ignore_not_found: true,
            },
            oldest_first,
            // We do not remove the log files, `kubelet` is responsible for it.
            remove_after: None,
            // The standard emitter.
            emitter: FileSourceInternalEventsEmitter {
                include_file_metric_tag,
            },
            // A handle to the current tokio runtime
            handle: tokio::runtime::Handle::current(),
            rotate_wait,
        };

        let (file_source_tx, file_source_rx) = futures::channel::mpsc::channel::<Vec<Line>>(2);

        let checkpoints = checkpointer.view();
        let events = file_source_rx.flat_map(futures::stream::iter);
        let bytes_received = register!(BytesReceived::from(Protocol::HTTP));
        let events = events.map(move |line| {
            let byte_size = line.text.len();
            bytes_received.emit(ByteSize(byte_size));

            let mut event = create_event(
                line.text,
                &line.filename,
                ingestion_timestamp_field.as_ref(),
                log_namespace,
            );

            let file_info = annotator.annotate(&mut event, &line.filename);

            emit!(KubernetesLogsEventsReceived {
                file: &line.filename,
                byte_size: event.estimated_json_encoded_size_of(),
                pod_info: file_info.as_ref().map(|info| KubernetesLogsPodInfo {
                    name: info.pod_name.to_owned(),
                    namespace: info.pod_namespace.to_owned(),
                    container_name: info.container_name.to_owned()
                }),
            });

            if file_info.is_none() {
                emit!(KubernetesLogsEventAnnotationError { event: &event });
            } else {
                let namespace = file_info.as_ref().map(|info| info.pod_namespace);

                if let Some(name) = namespace {
                    let ns_info = ns_annotator.annotate(&mut event, name);

                    if ns_info.is_none() {
                        emit!(KubernetesLogsEventNamespaceAnnotationError { event: &event });
                    }
                }

                let node_info = node_annotator.annotate(&mut event, self_node_name.as_str());

                if node_info.is_none() {
                    emit!(KubernetesLogsEventNodeAnnotationError { event: &event });
                }
            }

            checkpoints.update(line.file_id, line.end_offset);
            event
        });

        let mut parser = Parser::new(log_namespace);
        let events = events.flat_map(move |event| {
            let mut buf = OutputBuffer::with_capacity(1);
            parser.transform(&mut buf, event);
            futures::stream::iter(buf.into_events())
        });

        let (events_count, _) = events.size_hint();

        let mut stream = if auto_partial_merge {
            merge_partial_events(events, log_namespace).left_stream()
        } else {
            events.right_stream()
        };

        let event_processing_loop = out.send_event_stream(&mut stream);

        let mut lifecycle = Lifecycle::new();
        {
            let (slot, shutdown) = lifecycle.add();
            let fut = util::run_file_server(file_server, file_source_tx, shutdown, checkpointer)
                .map(|result| match result {
                    Ok(FileServerShutdown) => info!(message = "File server completed gracefully."),
                    Err(error) => emit!(KubernetesLifecycleError {
                        message: "File server exited with an error.",
                        error,
                        count: events_count,
                    }),
                });
            slot.bind(Box::pin(fut));
        }
        {
            let (slot, shutdown) = lifecycle.add();
            let fut = util::complete_with_deadline_on_signal(
                event_processing_loop,
                shutdown,
                Duration::from_secs(30), // more than enough time to propagate
            )
            .map(|result| {
                match result {
                    Ok(Ok(())) => info!(message = "Event processing loop completed gracefully."),
                    Ok(Err(_)) => emit!(StreamClosedError {
                        count: events_count
                    }),
                    Err(error) => emit!(KubernetesLifecycleError {
                        error,
                        message: "Event processing loop timed out during the shutdown.",
                        count: events_count,
                    }),
                };
            });
            slot.bind(Box::pin(fut));
        }

        lifecycle.run(global_shutdown).await;
        // Stop Kubernetes object reflectors to avoid their leak on vector reload.
        for reflector in reflectors {
            reflector.abort();
        }
        info!(message = "Done.");
        Ok(())
    }
}

// Set page size to None if use_apiserver_cache is true, to make the list requests containing `resourceVersion=0`` parameters.
fn get_page_size(use_apiserver_cache: bool) -> Option<u32> {
    if use_apiserver_cache {
        None
    } else {
        watcher::Config::default().page_size
    }
}

fn create_event(
    line: Bytes,
    file: &str,
    ingestion_timestamp_field: Option<&OwnedTargetPath>,
    log_namespace: LogNamespace,
) -> Event {
    let deserializer = BytesDeserializer;
    let mut log = deserializer.parse_single(line, log_namespace);

    log_namespace.insert_source_metadata(
        Config::NAME,
        &mut log,
        Some(LegacyKey::Overwrite(path!("file"))),
        path!("file"),
        file,
    );

    log_namespace.insert_vector_metadata(
        &mut log,
        log_schema().source_type_key(),
        path!("source_type"),
        Bytes::from(Config::NAME),
    );
    match (log_namespace, ingestion_timestamp_field) {
        // When using LogNamespace::Vector always set the ingest_timestamp.
        (LogNamespace::Vector, _) => {
            log.metadata_mut()
                .value_mut()
                .insert(path!("vector", "ingest_timestamp"), Utc::now());
        }
        // When LogNamespace::Legacy, only set when the `ingestion_timestamp_field` is configured.
        (LogNamespace::Legacy, Some(ingestion_timestamp_field)) => {
            log.try_insert(ingestion_timestamp_field, Utc::now())
        }
        // The CRI/Docker parsers handle inserting the `log_schema().timestamp_key()` value.
        (LogNamespace::Legacy, None) => (),
    };

    log.into()
}

/// This function returns the default value for `self_node_name` variable
/// as it should be at the generated config file.
fn default_self_node_name_env_template() -> String {
    format!("${{{}}}", SELF_NODE_NAME_ENV_KEY.to_owned())
}

fn default_path_inclusion() -> Vec<PathBuf> {
    vec![PathBuf::from("**/*")]
}

fn default_path_exclusion() -> Vec<PathBuf> {
    vec![PathBuf::from("**/*.gz"), PathBuf::from("**/*.tmp")]
}

const fn default_max_read_bytes() -> usize {
    2048
}

// We'd like to consume rotated pod log files first to release our file handle and let
// the space be reclaimed
const fn default_oldest_first() -> bool {
    true
}

const fn default_max_line_bytes() -> usize {
    // NOTE: The below comment documents an incorrect assumption, see
    // https://github.com/vectordotdev/vector/issues/6967
    //
    // The 16KB is the maximum size of the payload at single line for both
    // docker and CRI log formats.
    // We take a double of that to account for metadata and padding, and to
    // have a power of two rounding. Line splitting is countered at the
    // parsers, see the `partial_events_merger` logic.

    32 * 1024 // 32 KiB
}

const fn default_glob_minimum_cooldown_ms() -> Duration {
    Duration::from_millis(60_000)
}

const fn default_fingerprint_lines() -> usize {
    1
}

const fn default_delay_deletion_ms() -> Duration {
    Duration::from_millis(60_000)
}

const fn default_rotate_wait() -> Duration {
    Duration::from_secs(u64::MAX / 2)
}

// This function constructs the patterns we include for file watching, created
// from the defaults or user provided configuration.
fn prepare_include_paths(config: &Config) -> crate::Result<Vec<glob::Pattern>> {
    prepare_glob_patterns(&config.include_paths_glob_patterns, "Including")
}

// This function constructs the patterns we exclude from file watching, created
// from the defaults or user provided configuration.
fn prepare_exclude_paths(config: &Config) -> crate::Result<Vec<glob::Pattern>> {
    prepare_glob_patterns(&config.exclude_paths_glob_patterns, "Excluding")
}

// This function constructs the patterns for file watching, created
// from the defaults or user provided configuration.
fn prepare_glob_patterns(paths: &[PathBuf], op: &str) -> crate::Result<Vec<glob::Pattern>> {
    let ret = paths
        .iter()
        .map(|pattern| {
            let pattern = pattern
                .to_str()
                .ok_or("glob pattern is not a valid UTF-8 string")?;
            Ok(glob::Pattern::new(pattern)?)
        })
        .collect::<crate::Result<Vec<_>>>()?;

    info!(
        message = format!("{op} matching files."),
        ret = ?ret
            .iter()
            .map(glob::Pattern::as_str)
            .collect::<Vec<_>>()
    );

    Ok(ret)
}

// This function constructs the effective field selector to use, based on
// the specified configuration.
fn prepare_field_selector(config: &Config, self_node_name: &str) -> crate::Result<String> {
    info!(
        message = "Obtained Kubernetes Node name to collect logs for (self).",
        ?self_node_name
    );

    let field_selector = format!("spec.nodeName={}", self_node_name);

    if config.extra_field_selector.is_empty() {
        return Ok(field_selector);
    }

    Ok(format!(
        "{},{}",
        field_selector, config.extra_field_selector
    ))
}

// This function constructs the selector for a node to annotate entries with a node metadata.
fn prepare_node_selector(self_node_name: &str) -> crate::Result<String> {
    Ok(format!("metadata.name={}", self_node_name))
}

// This function constructs the effective label selector to use, based on
// the specified configuration.
fn prepare_label_selector(selector: &str) -> String {
    const BUILT_IN: &str = "vector.dev/exclude!=true";

    if selector.is_empty() {
        return BUILT_IN.to_string();
    }

    format!("{},{}", BUILT_IN, selector)
}

#[cfg(test)]
mod tests {
    use similar_asserts::assert_eq;
    use vector_lib::lookup::{owned_value_path, OwnedTargetPath};
    use vector_lib::{config::LogNamespace, schema::Definition};
    use vrl::value::{kind::Collection, Kind};

    use crate::config::SourceConfig;

    use super::Config;

    #[test]
    fn generate_config() {
        crate::test_util::test_generate_config::<Config>();
    }

    #[test]
    fn prepare_exclude_paths() {
        let cases = vec![
            (
                Config::default(),
                vec![
                    glob::Pattern::new("**/*.gz").unwrap(),
                    glob::Pattern::new("**/*.tmp").unwrap(),
                ],
            ),
            (
                Config {
                    exclude_paths_glob_patterns: vec![std::path::PathBuf::from("**/*.tmp")],
                    ..Default::default()
                },
                vec![glob::Pattern::new("**/*.tmp").unwrap()],
            ),
            (
                Config {
                    exclude_paths_glob_patterns: vec![
                        std::path::PathBuf::from("**/kube-system_*/**"),
                        std::path::PathBuf::from("**/*.gz"),
                        std::path::PathBuf::from("**/*.tmp"),
                    ],
                    ..Default::default()
                },
                vec![
                    glob::Pattern::new("**/kube-system_*/**").unwrap(),
                    glob::Pattern::new("**/*.gz").unwrap(),
                    glob::Pattern::new("**/*.tmp").unwrap(),
                ],
            ),
        ];

        for (input, mut expected) in cases {
            let mut output = super::prepare_exclude_paths(&input).unwrap();
            expected.sort();
            output.sort();
            assert_eq!(expected, output, "expected left, actual right");
        }
    }

    #[test]
    fn prepare_field_selector() {
        let cases = vec![
            // We're not testing `Config::default()` or empty `self_node_name`
            // as passing env vars in the concurrent tests is difficult.
            (
                Config {
                    self_node_name: "qwe".to_owned(),
                    ..Default::default()
                },
                "spec.nodeName=qwe",
            ),
            (
                Config {
                    self_node_name: "qwe".to_owned(),
                    extra_field_selector: "".to_owned(),
                    ..Default::default()
                },
                "spec.nodeName=qwe",
            ),
            (
                Config {
                    self_node_name: "qwe".to_owned(),
                    extra_field_selector: "foo=bar".to_owned(),
                    ..Default::default()
                },
                "spec.nodeName=qwe,foo=bar",
            ),
        ];

        for (input, expected) in cases {
            let output = super::prepare_field_selector(&input, "qwe").unwrap();
            assert_eq!(expected, output, "expected left, actual right");
        }
    }

    #[test]
    fn prepare_label_selector() {
        let cases = vec![
            (
                Config::default().extra_label_selector,
                "vector.dev/exclude!=true",
            ),
            (
                Config::default().extra_namespace_label_selector,
                "vector.dev/exclude!=true",
            ),
            (
                Config {
                    extra_label_selector: "".to_owned(),
                    ..Default::default()
                }
                .extra_label_selector,
                "vector.dev/exclude!=true",
            ),
            (
                Config {
                    extra_namespace_label_selector: "".to_owned(),
                    ..Default::default()
                }
                .extra_namespace_label_selector,
                "vector.dev/exclude!=true",
            ),
            (
                Config {
                    extra_label_selector: "qwe".to_owned(),
                    ..Default::default()
                }
                .extra_label_selector,
                "vector.dev/exclude!=true,qwe",
            ),
            (
                Config {
                    extra_namespace_label_selector: "qwe".to_owned(),
                    ..Default::default()
                }
                .extra_namespace_label_selector,
                "vector.dev/exclude!=true,qwe",
            ),
        ];

        for (input, expected) in cases {
            let output = super::prepare_label_selector(&input);
            assert_eq!(expected, output, "expected left, actual right");
        }
    }

    #[test]
    fn test_output_schema_definition_vector_namespace() {
        let definitions = toml::from_str::<Config>("")
            .unwrap()
            .outputs(LogNamespace::Vector)
            .remove(0)
            .schema_definition(true);

        assert_eq!(
            definitions,
            Some(
                Definition::new_with_default_metadata(Kind::bytes(), [LogNamespace::Vector])
                    .with_metadata_field(
                        &owned_value_path!("kubernetes_logs", "file"),
                        Kind::bytes(),
                        None
                    )
                    .with_metadata_field(
                        &owned_value_path!("kubernetes_logs", "container_id"),
                        Kind::bytes().or_undefined(),
                        None
                    )
                    .with_metadata_field(
                        &owned_value_path!("kubernetes_logs", "container_image"),
                        Kind::bytes().or_undefined(),
                        None
                    )
                    .with_metadata_field(
                        &owned_value_path!("kubernetes_logs", "container_name"),
                        Kind::bytes().or_undefined(),
                        None
                    )
                    .with_metadata_field(
                        &owned_value_path!("kubernetes_logs", "namespace_labels"),
                        Kind::object(Collection::empty().with_unknown(Kind::bytes()))
                            .or_undefined(),
                        None
                    )
                    .with_metadata_field(
                        &owned_value_path!("kubernetes_logs", "node_labels"),
                        Kind::object(Collection::empty().with_unknown(Kind::bytes()))
                            .or_undefined(),
                        None
                    )
                    .with_metadata_field(
                        &owned_value_path!("kubernetes_logs", "pod_annotations"),
                        Kind::object(Collection::empty().with_unknown(Kind::bytes()))
                            .or_undefined(),
                        None
                    )
                    .with_metadata_field(
                        &owned_value_path!("kubernetes_logs", "pod_ip"),
                        Kind::bytes().or_undefined(),
                        None
                    )
                    .with_metadata_field(
                        &owned_value_path!("kubernetes_logs", "pod_ips"),
                        Kind::array(Collection::empty().with_unknown(Kind::bytes())).or_undefined(),
                        None
                    )
                    .with_metadata_field(
                        &owned_value_path!("kubernetes_logs", "pod_labels"),
                        Kind::object(Collection::empty().with_unknown(Kind::bytes()))
                            .or_undefined(),
                        None
                    )
                    .with_metadata_field(
                        &owned_value_path!("kubernetes_logs", "pod_name"),
                        Kind::bytes().or_undefined(),
                        None
                    )
                    .with_metadata_field(
                        &owned_value_path!("kubernetes_logs", "pod_namespace"),
                        Kind::bytes().or_undefined(),
                        None
                    )
                    .with_metadata_field(
                        &owned_value_path!("kubernetes_logs", "pod_node_name"),
                        Kind::bytes().or_undefined(),
                        None
                    )
                    .with_metadata_field(
                        &owned_value_path!("kubernetes_logs", "pod_owner"),
                        Kind::bytes().or_undefined(),
                        None
                    )
                    .with_metadata_field(
                        &owned_value_path!("kubernetes_logs", "pod_uid"),
                        Kind::bytes().or_undefined(),
                        None
                    )
                    .with_metadata_field(
                        &owned_value_path!("kubernetes_logs", "stream"),
                        Kind::bytes(),
                        None
                    )
                    .with_metadata_field(
                        &owned_value_path!("kubernetes_logs", "timestamp"),
                        Kind::timestamp(),
                        Some("timestamp")
                    )
                    .with_metadata_field(
                        &owned_value_path!("vector", "source_type"),
                        Kind::bytes(),
                        None
                    )
                    .with_metadata_field(
                        &owned_value_path!("vector", "ingest_timestamp"),
                        Kind::timestamp(),
                        None
                    )
                    .with_meaning(OwnedTargetPath::event_root(), "message")
            )
        )
    }

    #[test]
    fn test_output_schema_definition_legacy_namespace() {
        let definitions = toml::from_str::<Config>("")
            .unwrap()
            .outputs(LogNamespace::Legacy)
            .remove(0)
            .schema_definition(true);

        assert_eq!(
            definitions,
            Some(
                Definition::new_with_default_metadata(
                    Kind::object(Collection::empty()),
                    [LogNamespace::Legacy]
                )
                .with_event_field(&owned_value_path!("file"), Kind::bytes(), None)
                .with_event_field(
                    &owned_value_path!("message"),
                    Kind::bytes(),
                    Some("message")
                )
                .with_event_field(
                    &owned_value_path!("kubernetes", "container_id"),
                    Kind::bytes().or_undefined(),
                    None
                )
                .with_event_field(
                    &owned_value_path!("kubernetes", "container_image"),
                    Kind::bytes().or_undefined(),
                    None
                )
                .with_event_field(
                    &owned_value_path!("kubernetes", "container_name"),
                    Kind::bytes().or_undefined(),
                    None
                )
                .with_event_field(
                    &owned_value_path!("kubernetes", "namespace_labels"),
                    Kind::object(Collection::empty().with_unknown(Kind::bytes())).or_undefined(),
                    None
                )
                .with_event_field(
                    &owned_value_path!("kubernetes", "node_labels"),
                    Kind::object(Collection::empty().with_unknown(Kind::bytes())).or_undefined(),
                    None
                )
                .with_event_field(
                    &owned_value_path!("kubernetes", "pod_annotations"),
                    Kind::object(Collection::empty().with_unknown(Kind::bytes())).or_undefined(),
                    None
                )
                .with_event_field(
                    &owned_value_path!("kubernetes", "pod_ip"),
                    Kind::bytes().or_undefined(),
                    None
                )
                .with_event_field(
                    &owned_value_path!("kubernetes", "pod_ips"),
                    Kind::array(Collection::empty().with_unknown(Kind::bytes())).or_undefined(),
                    None
                )
                .with_event_field(
                    &owned_value_path!("kubernetes", "pod_labels"),
                    Kind::object(Collection::empty().with_unknown(Kind::bytes())).or_undefined(),
                    None
                )
                .with_event_field(
                    &owned_value_path!("kubernetes", "pod_name"),
                    Kind::bytes().or_undefined(),
                    None
                )
                .with_event_field(
                    &owned_value_path!("kubernetes", "pod_namespace"),
                    Kind::bytes().or_undefined(),
                    None
                )
                .with_event_field(
                    &owned_value_path!("kubernetes", "pod_node_name"),
                    Kind::bytes().or_undefined(),
                    None
                )
                .with_event_field(
                    &owned_value_path!("kubernetes", "pod_owner"),
                    Kind::bytes().or_undefined(),
                    None
                )
                .with_event_field(
                    &owned_value_path!("kubernetes", "pod_uid"),
                    Kind::bytes().or_undefined(),
                    None
                )
                .with_event_field(&owned_value_path!("stream"), Kind::bytes(), None)
                .with_event_field(
                    &owned_value_path!("timestamp"),
                    Kind::timestamp(),
                    Some("timestamp")
                )
                .with_event_field(
                    &owned_value_path!("source_type"),
                    Kind::bytes(),
                    None
                )
            )
        )
    }
}<|MERGE_RESOLUTION|>--- conflicted
+++ resolved
@@ -706,10 +706,7 @@
             },
         )
         .backoff(watcher::DefaultBackoff::default());
-<<<<<<< HEAD
-=======
-
->>>>>>> 3d5af22a
+
         let pod_store_w = reflector::store::Writer::default();
         let pod_state = pod_store_w.as_reader();
         let pod_cacher = MetaCache::new();
