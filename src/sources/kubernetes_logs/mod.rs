//! This mod implements `kubernetes_logs` source.
//! The scope of this source is to consume the log files that a kubelet keeps
//! at "/var/log/pods" on the host of the Kubernetes Node when Vector itself is
//! running inside the cluster as a DaemonSet.

#![deny(missing_docs)]
use std::{path::PathBuf, time::Duration};

use bytes::Bytes;
use chrono::Utc;
use futures::{future::FutureExt, stream::StreamExt};
use futures_util::Stream;
use k8s_openapi::api::core::v1::{Namespace, Node, Pod};
use k8s_paths_provider::K8sPathsProvider;
use kube::{
    api::Api,
    config::{self, KubeConfigOptions},
    runtime::{reflector, watcher, WatchStreamExt},
    Client, Config as ClientConfig,
};
use lifecycle::Lifecycle;
use serde_with::serde_as;
use vector_lib::codecs::{BytesDeserializer, BytesDeserializerConfig};
use vector_lib::configurable::configurable_component;
use vector_lib::file_source::{
    calculate_ignore_before, Checkpointer, FileServer, FileServerShutdown, FingerprintStrategy,
    Fingerprinter, Line, ReadFrom, ReadFromConfig,
};
use vector_lib::lookup::{lookup_v2::OptionalTargetPath, owned_value_path, path, OwnedTargetPath};
use vector_lib::{config::LegacyKey, config::LogNamespace, EstimatedJsonEncodedSizeOf};
use vector_lib::{
    internal_event::{ByteSize, BytesReceived, InternalEventHandle as _, Protocol},
    TimeZone,
};
use vrl::value::{kind::Collection, Kind};

use crate::sources::kubernetes_logs::partial_events_merger::merge_partial_events;
use crate::{
    config::{
        log_schema, ComponentKey, DataType, GenerateConfig, GlobalOptions, SourceConfig,
        SourceContext, SourceOutput,
    },
    event::Event,
    internal_events::{
        FileInternalMetricsConfig, FileSourceInternalEventsEmitter, KubernetesLifecycleError,
        KubernetesLogsEventAnnotationError, KubernetesLogsEventNamespaceAnnotationError,
        KubernetesLogsEventNodeAnnotationError, KubernetesLogsEventsReceived,
        KubernetesLogsPodInfo, StreamClosedError,
    },
    kubernetes::{custom_reflector, meta_cache::MetaCache},
    shutdown::ShutdownSignal,
    sources,
    transforms::{FunctionTransform, OutputBuffer},
    SourceSender,
};

mod k8s_paths_provider;
mod lifecycle;
mod namespace_metadata_annotator;
mod node_metadata_annotator;
mod parser;
mod partial_events_merger;
mod path_helpers;
mod pod_metadata_annotator;
mod transform_utils;
mod util;

use self::namespace_metadata_annotator::NamespaceMetadataAnnotator;
use self::node_metadata_annotator::NodeMetadataAnnotator;
use self::parser::Parser;
use self::pod_metadata_annotator::PodMetadataAnnotator;

/// The `self_node_name` value env var key.
const SELF_NODE_NAME_ENV_KEY: &str = "VECTOR_SELF_NODE_NAME";

/// Configuration for the `kubernetes_logs` source.
#[serde_as]
#[configurable_component(source("kubernetes_logs", "Collect Pod logs from Kubernetes Nodes."))]
#[derive(Clone, Debug)]
#[serde(deny_unknown_fields, default)]
pub struct Config {
    /// Specifies the [label selector][label_selector] to filter [Pods][pods] with, to be used in
    /// addition to the built-in [exclude][exclude] filter.
    ///
    /// [label_selector]: https://kubernetes.io/docs/concepts/overview/working-with-objects/labels/#label-selectors
    /// [pods]: https://kubernetes.io/docs/concepts/workloads/pods/
    /// [exclude]: https://vector.dev/docs/reference/configuration/sources/kubernetes_logs/#pod-exclusion
    #[configurable(metadata(docs::examples = "my_custom_label!=my_value"))]
    #[configurable(metadata(
        docs::examples = "my_custom_label!=my_value,my_other_custom_label=my_value"
    ))]
    extra_label_selector: String,

    /// Specifies the [label selector][label_selector] to filter [Namespaces][namespaces] with, to
    /// be used in addition to the built-in [exclude][exclude] filter.
    ///
    /// [label_selector]: https://kubernetes.io/docs/concepts/overview/working-with-objects/labels/#label-selectors
    /// [namespaces]: https://kubernetes.io/docs/concepts/overview/working-with-objects/namespaces/
    /// [exclude]: https://vector.dev/docs/reference/configuration/sources/kubernetes_logs/#namespace-exclusion
    #[configurable(metadata(docs::examples = "my_custom_label!=my_value"))]
    #[configurable(metadata(
        docs::examples = "my_custom_label!=my_value,my_other_custom_label=my_value"
    ))]
    extra_namespace_label_selector: String,

    /// The name of the Kubernetes [Node][node] that is running.
    ///
    /// Configured to use an environment variable by default, to be evaluated to a value provided by
    /// Kubernetes at Pod creation.
    ///
    /// [node]: https://kubernetes.io/docs/concepts/architecture/nodes/
    self_node_name: String,

    /// Specifies the [field selector][field_selector] to filter Pods with, to be used in addition
    /// to the built-in [Node][node] filter.
    ///
    /// The built-in Node filter uses `self_node_name` to only watch Pods located on the same Node.
    ///
    /// [field_selector]: https://kubernetes.io/docs/concepts/overview/working-with-objects/field-selectors/
    /// [node]: https://kubernetes.io/docs/concepts/architecture/nodes/
    #[configurable(metadata(docs::examples = "metadata.name!=pod-name-to-exclude"))]
    #[configurable(metadata(
        docs::examples = "metadata.name!=pod-name-to-exclude,metadata.name=mypod"
    ))]
    extra_field_selector: String,

    /// Whether or not to automatically merge partial events.
    ///
    /// Partial events are messages that were split by the Kubernetes Container Runtime
    /// log driver.
    auto_partial_merge: bool,

    /// The directory used to persist file checkpoint positions.
    ///
    /// By default, the [global `data_dir` option][global_data_dir] is used.
    /// Make sure the running user has write permissions to this directory.
    ///
    /// If this directory is specified, then Vector will attempt to create it.
    ///
    /// [global_data_dir]: https://vector.dev/docs/reference/configuration/global-options/#data_dir
    #[configurable(metadata(docs::examples = "/var/local/lib/vector/"))]
    #[configurable(metadata(docs::human_name = "Data Directory"))]
    data_dir: Option<PathBuf>,

    #[configurable(derived)]
    #[serde(alias = "annotation_fields")]
    pod_annotation_fields: pod_metadata_annotator::FieldsSpec,

    #[configurable(derived)]
    namespace_annotation_fields: namespace_metadata_annotator::FieldsSpec,

    #[configurable(derived)]
    node_annotation_fields: node_metadata_annotator::FieldsSpec,

    /// A list of glob patterns to include while reading the files.
    #[configurable(metadata(docs::examples = "**/include/**"))]
    include_paths_glob_patterns: Vec<PathBuf>,

    /// A list of glob patterns to exclude from reading the files.
    #[configurable(metadata(docs::examples = "**/exclude/**"))]
    exclude_paths_glob_patterns: Vec<PathBuf>,

    #[configurable(derived)]
    #[serde(default = "default_read_from")]
    read_from: ReadFromConfig,

    /// Ignore files with a data modification date older than the specified number of seconds.
    #[serde(default)]
    #[configurable(metadata(docs::type_unit = "seconds"))]
    #[configurable(metadata(docs::examples = 600))]
    #[configurable(metadata(docs::human_name = "Ignore Files Older Than"))]
    ignore_older_secs: Option<u64>,

    /// Max amount of bytes to read from a single file before switching over to the next file.
    /// **Note:** This does not apply when `oldest_first` is `true`.
    ///
    /// This allows distributing the reads more or less evenly across
    /// the files.
    #[configurable(metadata(docs::type_unit = "bytes"))]
    max_read_bytes: usize,

    /// Instead of balancing read capacity fairly across all watched files, prioritize draining the oldest files before moving on to read data from more recent files.
    #[serde(default = "default_oldest_first")]
    pub oldest_first: bool,

    /// The maximum number of bytes a line can contain before being discarded.
    ///
    /// This protects against malformed lines or tailing incorrect files.
    #[configurable(metadata(docs::type_unit = "bytes"))]
    max_line_bytes: usize,

    /// The number of lines to read for generating the checksum.
    ///
    /// If your files share a common header that is not always a fixed size,
    ///
    /// If the file has less than this amount of lines, it won’t be read at all.
    #[configurable(metadata(docs::type_unit = "lines"))]
    fingerprint_lines: usize,

    /// The interval at which the file system is polled to identify new files to read from.
    ///
    /// This is quite efficient, yet might still create some load on the
    /// file system; in addition, it is currently coupled with checksum dumping
    /// in the underlying file server, so setting it too low may introduce
    /// a significant overhead.
    #[serde_as(as = "serde_with::DurationMilliSeconds<u64>")]
    #[configurable(metadata(docs::human_name = "Glob Minimum Cooldown"))]
    glob_minimum_cooldown_ms: Duration,

    /// Overrides the name of the log field used to add the ingestion timestamp to each event.
    ///
    /// This is useful to compute the latency between important event processing
    /// stages. For example, the time delta between when a log line was written and when it was
    /// processed by the `kubernetes_logs` source.
    #[configurable(metadata(docs::examples = ".ingest_timestamp", docs::examples = "ingest_ts"))]
    ingestion_timestamp_field: Option<OptionalTargetPath>,

    /// The default time zone for timestamps without an explicit zone.
    timezone: Option<TimeZone>,

    /// Optional path to a readable [kubeconfig][kubeconfig] file.
    ///
    /// If not set, a connection to Kubernetes is made using the in-cluster configuration.
    ///
    /// [kubeconfig]: https://kubernetes.io/docs/concepts/configuration/organize-cluster-access-kubeconfig/
    #[configurable(metadata(docs::examples = "/path/to/.kube/config"))]
    kube_config_file: Option<PathBuf>,

    /// Determines if requests to the kube-apiserver can be served by a cache.
    use_apiserver_cache: bool,

    /// How long to delay removing metadata entries from the cache when a pod deletion event
    /// event is received from the watch stream.
    ///
    /// A longer delay allows for continued enrichment of logs after the originating Pod is
    /// removed. If relevant metadata has been removed, the log is forwarded un-enriched and a
    /// warning is emitted.
    #[serde_as(as = "serde_with::DurationMilliSeconds<u64>")]
    #[configurable(metadata(docs::human_name = "Delay Deletion"))]
    delay_deletion_ms: Duration,

    /// The namespace to use for logs. This overrides the global setting.
    #[configurable(metadata(docs::hidden))]
    #[serde(default)]
    log_namespace: Option<bool>,

<<<<<<< HEAD
    /// How long to keep an open handle to a rotated log file.
    #[serde_as(as = "serde_with::DurationMilliSeconds<u64>")]
    #[configurable(metadata(docs::type_unit = "milliseconds"))]
    #[serde(default = "default_rotate_wait_ms")]
    rotate_wait_ms: Duration
=======
    #[configurable(derived)]
    #[serde(default)]
    internal_metrics: FileInternalMetricsConfig,

    /// How long to keep an open handle to a rotated log file.
    /// The default value represents "no limit"
    #[serde_as(as = "serde_with::DurationSeconds<u64>")]
    #[configurable(metadata(docs::type_unit = "seconds"))]
    #[serde(default = "default_rotate_wait", rename = "rotate_wait_secs")]
    rotate_wait: Duration,
>>>>>>> cb6635ac
}

const fn default_read_from() -> ReadFromConfig {
    ReadFromConfig::Beginning
}

impl GenerateConfig for Config {
    fn generate_config() -> toml::Value {
        toml::Value::try_from(Self {
            self_node_name: default_self_node_name_env_template(),
            auto_partial_merge: true,
            ..Default::default()
        })
        .unwrap()
    }
}

impl Default for Config {
    fn default() -> Self {
        Self {
            extra_label_selector: "".to_string(),
            extra_namespace_label_selector: "".to_string(),
            self_node_name: default_self_node_name_env_template(),
            extra_field_selector: "".to_string(),
            auto_partial_merge: true,
            data_dir: None,
            pod_annotation_fields: pod_metadata_annotator::FieldsSpec::default(),
            namespace_annotation_fields: namespace_metadata_annotator::FieldsSpec::default(),
            node_annotation_fields: node_metadata_annotator::FieldsSpec::default(),
            include_paths_glob_patterns: default_path_inclusion(),
            exclude_paths_glob_patterns: default_path_exclusion(),
            read_from: default_read_from(),
            ignore_older_secs: None,
            max_read_bytes: default_max_read_bytes(),
            oldest_first: default_oldest_first(),
            max_line_bytes: default_max_line_bytes(),
            fingerprint_lines: default_fingerprint_lines(),
            glob_minimum_cooldown_ms: default_glob_minimum_cooldown_ms(),
            ingestion_timestamp_field: None,
            timezone: None,
            kube_config_file: None,
            use_apiserver_cache: false,
            delay_deletion_ms: default_delay_deletion_ms(),
            log_namespace: None,
<<<<<<< HEAD
            rotate_wait_ms: default_rotate_wait_ms()
=======
            internal_metrics: Default::default(),
            rotate_wait: default_rotate_wait(),
>>>>>>> cb6635ac
        }
    }
}

#[async_trait::async_trait]
#[typetag::serde(name = "kubernetes_logs")]
impl SourceConfig for Config {
    async fn build(&self, cx: SourceContext) -> crate::Result<sources::Source> {
        let log_namespace = cx.log_namespace(self.log_namespace);
        let source = Source::new(self, &cx.globals, &cx.key).await?;

        Ok(Box::pin(
            source
                .run(cx.out, cx.shutdown, log_namespace)
                .map(|result| {
                    result.map_err(|error| {
                        error!(message = "Source future failed.", %error);
                    })
                }),
        ))
    }

    fn outputs(&self, global_log_namespace: LogNamespace) -> Vec<SourceOutput> {
        let log_namespace = global_log_namespace.merge(self.log_namespace);
        let schema_definition = BytesDeserializerConfig
            .schema_definition(log_namespace)
            .with_source_metadata(
                Self::NAME,
                Some(LegacyKey::Overwrite(owned_value_path!("file"))),
                &owned_value_path!("file"),
                Kind::bytes(),
                None,
            )
            .with_source_metadata(
                Self::NAME,
                self.pod_annotation_fields
                    .container_id
                    .path
                    .clone()
                    .map(|k| k.path)
                    .map(LegacyKey::Overwrite),
                &owned_value_path!("container_id"),
                Kind::bytes().or_undefined(),
                None,
            )
            .with_source_metadata(
                Self::NAME,
                self.pod_annotation_fields
                    .container_image
                    .path
                    .clone()
                    .map(|k| k.path)
                    .map(LegacyKey::Overwrite),
                &owned_value_path!("container_image"),
                Kind::bytes().or_undefined(),
                None,
            )
            .with_source_metadata(
                Self::NAME,
                self.pod_annotation_fields
                    .container_name
                    .path
                    .clone()
                    .map(|k| k.path)
                    .map(LegacyKey::Overwrite),
                &owned_value_path!("container_name"),
                Kind::bytes().or_undefined(),
                None,
            )
            .with_source_metadata(
                Self::NAME,
                self.namespace_annotation_fields
                    .namespace_labels
                    .path
                    .clone()
                    .map(|x| LegacyKey::Overwrite(x.path)),
                &owned_value_path!("namespace_labels"),
                Kind::object(Collection::empty().with_unknown(Kind::bytes())).or_undefined(),
                None,
            )
            .with_source_metadata(
                Self::NAME,
                self.node_annotation_fields
                    .node_labels
                    .path
                    .clone()
                    .map(|x| LegacyKey::Overwrite(x.path)),
                &owned_value_path!("node_labels"),
                Kind::object(Collection::empty().with_unknown(Kind::bytes())).or_undefined(),
                None,
            )
            .with_source_metadata(
                Self::NAME,
                self.pod_annotation_fields
                    .pod_annotations
                    .path
                    .clone()
                    .map(|k| k.path)
                    .map(LegacyKey::Overwrite),
                &owned_value_path!("pod_annotations"),
                Kind::object(Collection::empty().with_unknown(Kind::bytes())).or_undefined(),
                None,
            )
            .with_source_metadata(
                Self::NAME,
                self.pod_annotation_fields
                    .pod_ip
                    .path
                    .clone()
                    .map(|k| k.path)
                    .map(LegacyKey::Overwrite),
                &owned_value_path!("pod_ip"),
                Kind::bytes().or_undefined(),
                None,
            )
            .with_source_metadata(
                Self::NAME,
                self.pod_annotation_fields
                    .pod_ips
                    .path
                    .clone()
                    .map(|k| k.path)
                    .map(LegacyKey::Overwrite),
                &owned_value_path!("pod_ips"),
                Kind::array(Collection::empty().with_unknown(Kind::bytes())).or_undefined(),
                None,
            )
            .with_source_metadata(
                Self::NAME,
                self.pod_annotation_fields
                    .pod_labels
                    .path
                    .clone()
                    .map(|k| k.path)
                    .map(LegacyKey::Overwrite),
                &owned_value_path!("pod_labels"),
                Kind::object(Collection::empty().with_unknown(Kind::bytes())).or_undefined(),
                None,
            )
            .with_source_metadata(
                Self::NAME,
                self.pod_annotation_fields
                    .pod_name
                    .path
                    .clone()
                    .map(|k| k.path)
                    .map(LegacyKey::Overwrite),
                &owned_value_path!("pod_name"),
                Kind::bytes().or_undefined(),
                None,
            )
            .with_source_metadata(
                Self::NAME,
                self.pod_annotation_fields
                    .pod_namespace
                    .path
                    .clone()
                    .map(|k| k.path)
                    .map(LegacyKey::Overwrite),
                &owned_value_path!("pod_namespace"),
                Kind::bytes().or_undefined(),
                None,
            )
            .with_source_metadata(
                Self::NAME,
                self.pod_annotation_fields
                    .pod_node_name
                    .path
                    .clone()
                    .map(|k| k.path)
                    .map(LegacyKey::Overwrite),
                &owned_value_path!("pod_node_name"),
                Kind::bytes().or_undefined(),
                None,
            )
            .with_source_metadata(
                Self::NAME,
                self.pod_annotation_fields
                    .pod_owner
                    .path
                    .clone()
                    .map(|k| k.path)
                    .map(LegacyKey::Overwrite),
                &owned_value_path!("pod_owner"),
                Kind::bytes().or_undefined(),
                None,
            )
            .with_source_metadata(
                Self::NAME,
                self.pod_annotation_fields
                    .pod_uid
                    .path
                    .clone()
                    .map(|k| k.path)
                    .map(LegacyKey::Overwrite),
                &owned_value_path!("pod_uid"),
                Kind::bytes().or_undefined(),
                None,
            )
            .with_source_metadata(
                Self::NAME,
                Some(LegacyKey::Overwrite(owned_value_path!("stream"))),
                &owned_value_path!("stream"),
                Kind::bytes(),
                None,
            )
            .with_source_metadata(
                Self::NAME,
                log_schema()
                    .timestamp_key()
                    .cloned()
                    .map(LegacyKey::Overwrite),
                &owned_value_path!("timestamp"),
                Kind::timestamp(),
                Some("timestamp"),
            )
            .with_standard_vector_source_metadata();

        vec![SourceOutput::new_logs(DataType::Log, schema_definition)]
    }

    fn can_acknowledge(&self) -> bool {
        false
    }
}

#[derive(Clone)]
struct Source {
    client: Client,
    data_dir: PathBuf,
    auto_partial_merge: bool,
    pod_fields_spec: pod_metadata_annotator::FieldsSpec,
    namespace_fields_spec: namespace_metadata_annotator::FieldsSpec,
    node_field_spec: node_metadata_annotator::FieldsSpec,
    field_selector: String,
    label_selector: String,
    namespace_label_selector: String,
    node_selector: String,
    self_node_name: String,
    include_paths: Vec<glob::Pattern>,
    exclude_paths: Vec<glob::Pattern>,
    read_from: ReadFrom,
    ignore_older_secs: Option<u64>,
    max_read_bytes: usize,
    oldest_first: bool,
    max_line_bytes: usize,
    fingerprint_lines: usize,
    glob_minimum_cooldown: Duration,
    use_apiserver_cache: bool,
    ingestion_timestamp_field: Option<OwnedTargetPath>,
    delay_deletion: Duration,
<<<<<<< HEAD
    rotate_wait: Duration
=======
    include_file_metric_tag: bool,
    rotate_wait: Duration,
>>>>>>> cb6635ac
}

impl Source {
    async fn new(
        config: &Config,
        globals: &GlobalOptions,
        key: &ComponentKey,
    ) -> crate::Result<Self> {
        let self_node_name = if config.self_node_name.is_empty()
            || config.self_node_name == default_self_node_name_env_template()
        {
            std::env::var(SELF_NODE_NAME_ENV_KEY).map_err(|_| {
                format!(
                    "self_node_name config value or {} env var is not set",
                    SELF_NODE_NAME_ENV_KEY
                )
            })?
        } else {
            config.self_node_name.clone()
        };

        let field_selector = prepare_field_selector(config, self_node_name.as_str())?;
        let label_selector = prepare_label_selector(config.extra_label_selector.as_ref());
        let namespace_label_selector =
            prepare_label_selector(config.extra_namespace_label_selector.as_ref());
        let node_selector = prepare_node_selector(self_node_name.as_str())?;

        // If the user passed a custom Kubeconfig use it, otherwise
        // we attempt to load the local kubeconfig, followed by the
        // in-cluster environment variables
        let client_config = match &config.kube_config_file {
            Some(kc) => {
                ClientConfig::from_custom_kubeconfig(
                    config::Kubeconfig::read_from(kc)?,
                    &KubeConfigOptions::default(),
                )
                .await?
            }
            None => ClientConfig::infer().await?,
        };
        let client = Client::try_from(client_config)?;

        let data_dir = globals.resolve_and_make_data_subdir(config.data_dir.as_ref(), key.id())?;

        let include_paths = prepare_include_paths(config)?;

        let exclude_paths = prepare_exclude_paths(config)?;

        let glob_minimum_cooldown = config.glob_minimum_cooldown_ms;

        let delay_deletion = config.delay_deletion_ms;

        let ingestion_timestamp_field = config
            .ingestion_timestamp_field
            .clone()
            .and_then(|k| k.path);

        Ok(Self {
            client,
            data_dir,
            auto_partial_merge: config.auto_partial_merge,
            pod_fields_spec: config.pod_annotation_fields.clone(),
            namespace_fields_spec: config.namespace_annotation_fields.clone(),
            node_field_spec: config.node_annotation_fields.clone(),
            field_selector,
            label_selector,
            namespace_label_selector,
            node_selector,
            self_node_name,
            include_paths,
            exclude_paths,
            read_from: ReadFrom::from(config.read_from),
            ignore_older_secs: config.ignore_older_secs,
            max_read_bytes: config.max_read_bytes,
            oldest_first: config.oldest_first,
            max_line_bytes: config.max_line_bytes,
            fingerprint_lines: config.fingerprint_lines,
            glob_minimum_cooldown,
            use_apiserver_cache: config.use_apiserver_cache,
            ingestion_timestamp_field,
            delay_deletion,
<<<<<<< HEAD
            rotate_wait: config.rotate_wait_ms
=======
            include_file_metric_tag: config.internal_metrics.include_file_tag,
            rotate_wait: config.rotate_wait,
>>>>>>> cb6635ac
        })
    }

    async fn run(
        self,
        mut out: SourceSender,
        global_shutdown: ShutdownSignal,
        log_namespace: LogNamespace,
    ) -> crate::Result<()> {
        let Self {
            client,
            data_dir,
            auto_partial_merge,
            pod_fields_spec,
            namespace_fields_spec,
            node_field_spec,
            field_selector,
            label_selector,
            namespace_label_selector,
            node_selector,
            self_node_name,
            include_paths,
            exclude_paths,
            read_from,
            ignore_older_secs,
            max_read_bytes,
            oldest_first,
            max_line_bytes,
            fingerprint_lines,
            glob_minimum_cooldown,
            use_apiserver_cache,
            ingestion_timestamp_field,
            delay_deletion,
<<<<<<< HEAD
            rotate_wait
=======
            include_file_metric_tag,
            rotate_wait,
>>>>>>> cb6635ac
        } = self;

        let mut reflectors = Vec::new();

        let pods = Api::<Pod>::all(client.clone());

        let list_semantic = if use_apiserver_cache {
            watcher::ListSemantic::Any
        } else {
            watcher::ListSemantic::MostRecent
        };

        let pod_watcher = watcher(
            pods,
            watcher::Config {
                field_selector: Some(field_selector),
                label_selector: Some(label_selector),
                list_semantic: list_semantic.clone(),
                ..Default::default()
            },
        )
        .backoff(watcher::default_backoff());
        let pod_store_w = reflector::store::Writer::default();
        let pod_state = pod_store_w.as_reader();
        let pod_cacher = MetaCache::new();

        reflectors.push(tokio::spawn(custom_reflector(
            pod_store_w,
            pod_cacher,
            pod_watcher,
            delay_deletion,
        )));

        // -----------------------------------------------------------------

        let namespaces = Api::<Namespace>::all(client.clone());
        let ns_watcher = watcher(
            namespaces,
            watcher::Config {
                label_selector: Some(namespace_label_selector),
                list_semantic: list_semantic.clone(),
                ..Default::default()
            },
        )
        .backoff(watcher::default_backoff());
        let ns_store_w = reflector::store::Writer::default();
        let ns_state = ns_store_w.as_reader();
        let ns_cacher = MetaCache::new();

        reflectors.push(tokio::spawn(custom_reflector(
            ns_store_w,
            ns_cacher,
            ns_watcher,
            delay_deletion,
        )));

        // -----------------------------------------------------------------

        let nodes = Api::<Node>::all(client);
        let node_watcher = watcher(
            nodes,
            watcher::Config {
                field_selector: Some(node_selector),
                list_semantic,
                ..Default::default()
            },
        )
        .backoff(watcher::default_backoff());
        let node_store_w = reflector::store::Writer::default();
        let node_state = node_store_w.as_reader();
        let node_cacher = MetaCache::new();

        reflectors.push(tokio::spawn(custom_reflector(
            node_store_w,
            node_cacher,
            node_watcher,
            delay_deletion,
        )));

<<<<<<< HEAD
        let paths_provider =
            K8sPathsProvider::new(pod_state.clone(), ns_state.clone(), include_paths, exclude_paths);
=======
        let paths_provider = K8sPathsProvider::new(
            pod_state.clone(),
            ns_state.clone(),
            include_paths,
            exclude_paths,
        );
>>>>>>> cb6635ac
        let annotator = PodMetadataAnnotator::new(pod_state, pod_fields_spec, log_namespace);
        let ns_annotator =
            NamespaceMetadataAnnotator::new(ns_state, namespace_fields_spec, log_namespace);
        let node_annotator = NodeMetadataAnnotator::new(node_state, node_field_spec, log_namespace);

        let ignore_before = calculate_ignore_before(ignore_older_secs);

        // TODO: maybe more of the parameters have to be configurable.

        let checkpointer = Checkpointer::new(&data_dir);
        let file_server = FileServer {
            // Use our special paths provider.
            paths_provider,
            // Max amount of bytes to read from a single file before switching
            // over to the next file.
            // This allows distributing the reads more or less evenly across
            // the files.
            max_read_bytes,
            // We want to use checkpointing mechanism, and resume from where we
            // left off.
            ignore_checkpoints: false,
            // Match the default behavior
            read_from,
            // We're now aware of the use cases that would require specifying
            // the starting point in time since when we should collect the logs,
            // so we just disable it. If users ask, we can expose it. There may
            // be other, more sound ways for users considering the use of this
            // option to solve their use case, so take consideration.
            ignore_before,
            // The maximum number of bytes a line can contain before being discarded. This
            // protects against malformed lines or tailing incorrect files.
            max_line_bytes,
            // Delimiter bytes that is used to read the file line-by-line
            line_delimiter: Bytes::from("\n"),
            // The directory where to keep the checkpoints.
            data_dir,
            // This value specifies not exactly the globbing, but interval
            // between the polling the files to watch from the `paths_provider`.
            glob_minimum_cooldown,
            // The shape of the log files is well-known in the Kubernetes
            // environment, so we pick the a specially crafted fingerprinter
            // for the log files.
            fingerprinter: Fingerprinter {
                strategy: FingerprintStrategy::FirstLinesChecksum {
                    // Max line length to expect during fingerprinting, see the
                    // explanation above.
                    ignored_header_bytes: 0,
                    lines: fingerprint_lines,
                },
                max_line_length: max_line_bytes,
                ignore_not_found: true,
            },
            oldest_first,
            // We do not remove the log files, `kubelet` is responsible for it.
            remove_after: None,
            // The standard emitter.
            emitter: FileSourceInternalEventsEmitter {
                include_file_metric_tag,
            },
            // A handle to the current tokio runtime
            handle: tokio::runtime::Handle::current(),
<<<<<<< HEAD
            rotate_wait
=======
            rotate_wait,
>>>>>>> cb6635ac
        };

        let (file_source_tx, file_source_rx) = futures::channel::mpsc::channel::<Vec<Line>>(2);

        let checkpoints = checkpointer.view();
        let events = file_source_rx.flat_map(futures::stream::iter);
        let bytes_received = register!(BytesReceived::from(Protocol::HTTP));
        let events = events.map(move |line| {
            let byte_size = line.text.len();
            bytes_received.emit(ByteSize(byte_size));

            let mut event = create_event(
                line.text,
                &line.filename,
                ingestion_timestamp_field.as_ref(),
                log_namespace,
            );

            let file_info = annotator.annotate(&mut event, &line.filename);

            emit!(KubernetesLogsEventsReceived {
                file: &line.filename,
                byte_size: event.estimated_json_encoded_size_of(),
                pod_info: file_info.as_ref().map(|info| KubernetesLogsPodInfo {
                    name: info.pod_name.to_owned(),
                    namespace: info.pod_namespace.to_owned(),
                    container_name: info.container_name.to_owned()
                }),
            });

            if file_info.is_none() {
                emit!(KubernetesLogsEventAnnotationError { event: &event });
            } else {
                let namespace = file_info.as_ref().map(|info| info.pod_namespace);

                if let Some(name) = namespace {
                    let ns_info = ns_annotator.annotate(&mut event, name);

                    if ns_info.is_none() {
                        emit!(KubernetesLogsEventNamespaceAnnotationError { event: &event });
                    }
                }

                let node_info = node_annotator.annotate(&mut event, self_node_name.as_str());

                if node_info.is_none() {
                    emit!(KubernetesLogsEventNodeAnnotationError { event: &event });
                }
            }

            checkpoints.update(line.file_id, line.end_offset);
            event
        });

        let mut parser = Parser::new(log_namespace);
        let events = events.flat_map(move |event| {
            let mut buf = OutputBuffer::with_capacity(1);
            parser.transform(&mut buf, event);
            futures::stream::iter(buf.into_events())
        });

        let (events_count, _) = events.size_hint();

        let mut stream = if auto_partial_merge {
            merge_partial_events(events, log_namespace).left_stream()
        } else {
            events.right_stream()
        };

        let event_processing_loop = out.send_event_stream(&mut stream);

        let mut lifecycle = Lifecycle::new();
        {
            let (slot, shutdown) = lifecycle.add();
            let fut = util::run_file_server(file_server, file_source_tx, shutdown, checkpointer)
                .map(|result| match result {
                    Ok(FileServerShutdown) => info!(message = "File server completed gracefully."),
                    Err(error) => emit!(KubernetesLifecycleError {
                        message: "File server exited with an error.",
                        error,
                        count: events_count,
                    }),
                });
            slot.bind(Box::pin(fut));
        }
        {
            let (slot, shutdown) = lifecycle.add();
            let fut = util::complete_with_deadline_on_signal(
                event_processing_loop,
                shutdown,
                Duration::from_secs(30), // more than enough time to propagate
            )
            .map(|result| {
                match result {
                    Ok(Ok(())) => info!(message = "Event processing loop completed gracefully."),
                    Ok(Err(_)) => emit!(StreamClosedError {
                        count: events_count
                    }),
                    Err(error) => emit!(KubernetesLifecycleError {
                        error,
                        message: "Event processing loop timed out during the shutdown.",
                        count: events_count,
                    }),
                };
            });
            slot.bind(Box::pin(fut));
        }

        lifecycle.run(global_shutdown).await;
        // Stop Kubernetes object reflectors to avoid their leak on vector reload.
        for reflector in reflectors {
            reflector.abort();
        }
        info!(message = "Done.");
        Ok(())
    }
}

fn create_event(
    line: Bytes,
    file: &str,
    ingestion_timestamp_field: Option<&OwnedTargetPath>,
    log_namespace: LogNamespace,
) -> Event {
    let deserializer = BytesDeserializer;
    let mut log = deserializer.parse_single(line, log_namespace);

    log_namespace.insert_source_metadata(
        Config::NAME,
        &mut log,
        Some(LegacyKey::Overwrite(path!("file"))),
        path!("file"),
        file,
    );

    log_namespace.insert_vector_metadata(
        &mut log,
        log_schema().source_type_key(),
        path!("source_type"),
        Bytes::from(Config::NAME),
    );
    match (log_namespace, ingestion_timestamp_field) {
        // When using LogNamespace::Vector always set the ingest_timestamp.
        (LogNamespace::Vector, _) => {
            log.metadata_mut()
                .value_mut()
                .insert(path!("vector", "ingest_timestamp"), Utc::now());
        }
        // When LogNamespace::Legacy, only set when the `ingestion_timestamp_field` is configured.
        (LogNamespace::Legacy, Some(ingestion_timestamp_field)) => {
            log.try_insert(ingestion_timestamp_field, Utc::now())
        }
        // The CRI/Docker parsers handle inserting the `log_schema().timestamp_key()` value.
        (LogNamespace::Legacy, None) => (),
    };

    log.into()
}

/// This function returns the default value for `self_node_name` variable
/// as it should be at the generated config file.
fn default_self_node_name_env_template() -> String {
    format!("${{{}}}", SELF_NODE_NAME_ENV_KEY.to_owned())
}

fn default_path_inclusion() -> Vec<PathBuf> {
    vec![PathBuf::from("**/*")]
}

fn default_path_exclusion() -> Vec<PathBuf> {
    vec![PathBuf::from("**/*.gz"), PathBuf::from("**/*.tmp")]
}

const fn default_max_read_bytes() -> usize {
    2048
}

// We'd like to consume rotated pod log files first to release our file handle and let
// the space be reclaimed
const fn default_oldest_first() -> bool {
    true
}

const fn default_max_line_bytes() -> usize {
    // NOTE: The below comment documents an incorrect assumption, see
    // https://github.com/vectordotdev/vector/issues/6967
    //
    // The 16KB is the maximum size of the payload at single line for both
    // docker and CRI log formats.
    // We take a double of that to account for metadata and padding, and to
    // have a power of two rounding. Line splitting is countered at the
    // parsers, see the `partial_events_merger` logic.

    32 * 1024 // 32 KiB
}

const fn default_glob_minimum_cooldown_ms() -> Duration {
    Duration::from_millis(60_000)
}

const fn default_fingerprint_lines() -> usize {
    1
}

const fn default_delay_deletion_ms() -> Duration {
    Duration::from_millis(60_000)
}

<<<<<<< HEAD
const fn default_rotate_wait_ms() -> Duration {
    Duration::from_millis(u64::MAX/1000)
}

=======
const fn default_rotate_wait() -> Duration {
    Duration::from_secs(u64::MAX / 2)
}

// This function constructs the patterns we include for file watching, created
// from the defaults or user provided configuration.
>>>>>>> cb6635ac
fn prepare_include_paths(config: &Config) -> crate::Result<Vec<glob::Pattern>> {
    prepare_glob_patterns(&config.include_paths_glob_patterns, "Including")
}

<<<<<<< HEAD
=======
// This function constructs the patterns we exclude from file watching, created
// from the defaults or user provided configuration.
>>>>>>> cb6635ac
fn prepare_exclude_paths(config: &Config) -> crate::Result<Vec<glob::Pattern>> {
    prepare_glob_patterns(&config.exclude_paths_glob_patterns, "Excluding")
}

// This function constructs the patterns for file watching, created
// from the defaults or user provided configuration.
<<<<<<< HEAD
fn prepare_glob_patterns(paths: &Vec<PathBuf>, op: &str) -> crate::Result<Vec<glob::Pattern>> {
=======
fn prepare_glob_patterns(paths: &[PathBuf], op: &str) -> crate::Result<Vec<glob::Pattern>> {
>>>>>>> cb6635ac
    let ret = paths
        .iter()
        .map(|pattern| {
            let pattern = pattern
                .to_str()
                .ok_or("glob pattern is not a valid UTF-8 string")?;
            Ok(glob::Pattern::new(pattern)?)
        })
        .collect::<crate::Result<Vec<_>>>()?;

    info!(
        message = format!("{op} matching files."),
        ret = ?ret
            .iter()
            .map(glob::Pattern::as_str)
            .collect::<Vec<_>>()
    );

    Ok(ret)
}

// This function constructs the effective field selector to use, based on
// the specified configuration.
fn prepare_field_selector(config: &Config, self_node_name: &str) -> crate::Result<String> {
    info!(
        message = "Obtained Kubernetes Node name to collect logs for (self).",
        ?self_node_name
    );

    let field_selector = format!("spec.nodeName={}", self_node_name);

    if config.extra_field_selector.is_empty() {
        return Ok(field_selector);
    }

    Ok(format!(
        "{},{}",
        field_selector, config.extra_field_selector
    ))
}

// This function constructs the selector for a node to annotate entries with a node metadata.
fn prepare_node_selector(self_node_name: &str) -> crate::Result<String> {
    Ok(format!("metadata.name={}", self_node_name))
}

// This function constructs the effective label selector to use, based on
// the specified configuration.
fn prepare_label_selector(selector: &str) -> String {
    const BUILT_IN: &str = "vector.dev/exclude!=true";

    if selector.is_empty() {
        return BUILT_IN.to_string();
    }

    format!("{},{}", BUILT_IN, selector)
}

#[cfg(test)]
mod tests {
    use similar_asserts::assert_eq;
    use vector_lib::lookup::{owned_value_path, OwnedTargetPath};
    use vector_lib::{config::LogNamespace, schema::Definition};
    use vrl::value::{kind::Collection, Kind};

    use crate::config::SourceConfig;

    use super::Config;

    #[test]
    fn generate_config() {
        crate::test_util::test_generate_config::<Config>();
    }

    #[test]
    fn prepare_exclude_paths() {
        let cases = vec![
            (
                Config::default(),
                vec![
                    glob::Pattern::new("**/*.gz").unwrap(),
                    glob::Pattern::new("**/*.tmp").unwrap(),
                ],
            ),
            (
                Config {
                    exclude_paths_glob_patterns: vec![std::path::PathBuf::from("**/*.tmp")],
                    ..Default::default()
                },
                vec![glob::Pattern::new("**/*.tmp").unwrap()],
            ),
            (
                Config {
                    exclude_paths_glob_patterns: vec![
                        std::path::PathBuf::from("**/kube-system_*/**"),
                        std::path::PathBuf::from("**/*.gz"),
                        std::path::PathBuf::from("**/*.tmp"),
                    ],
                    ..Default::default()
                },
                vec![
                    glob::Pattern::new("**/kube-system_*/**").unwrap(),
                    glob::Pattern::new("**/*.gz").unwrap(),
                    glob::Pattern::new("**/*.tmp").unwrap(),
                ],
            ),
        ];

        for (input, mut expected) in cases {
            let mut output = super::prepare_exclude_paths(&input).unwrap();
            expected.sort();
            output.sort();
            assert_eq!(expected, output, "expected left, actual right");
        }
    }

    #[test]
    fn prepare_field_selector() {
        let cases = vec![
            // We're not testing `Config::default()` or empty `self_node_name`
            // as passing env vars in the concurrent tests is difficult.
            (
                Config {
                    self_node_name: "qwe".to_owned(),
                    ..Default::default()
                },
                "spec.nodeName=qwe",
            ),
            (
                Config {
                    self_node_name: "qwe".to_owned(),
                    extra_field_selector: "".to_owned(),
                    ..Default::default()
                },
                "spec.nodeName=qwe",
            ),
            (
                Config {
                    self_node_name: "qwe".to_owned(),
                    extra_field_selector: "foo=bar".to_owned(),
                    ..Default::default()
                },
                "spec.nodeName=qwe,foo=bar",
            ),
        ];

        for (input, expected) in cases {
            let output = super::prepare_field_selector(&input, "qwe").unwrap();
            assert_eq!(expected, output, "expected left, actual right");
        }
    }

    #[test]
    fn prepare_label_selector() {
        let cases = vec![
            (
                Config::default().extra_label_selector,
                "vector.dev/exclude!=true",
            ),
            (
                Config::default().extra_namespace_label_selector,
                "vector.dev/exclude!=true",
            ),
            (
                Config {
                    extra_label_selector: "".to_owned(),
                    ..Default::default()
                }
                .extra_label_selector,
                "vector.dev/exclude!=true",
            ),
            (
                Config {
                    extra_namespace_label_selector: "".to_owned(),
                    ..Default::default()
                }
                .extra_namespace_label_selector,
                "vector.dev/exclude!=true",
            ),
            (
                Config {
                    extra_label_selector: "qwe".to_owned(),
                    ..Default::default()
                }
                .extra_label_selector,
                "vector.dev/exclude!=true,qwe",
            ),
            (
                Config {
                    extra_namespace_label_selector: "qwe".to_owned(),
                    ..Default::default()
                }
                .extra_namespace_label_selector,
                "vector.dev/exclude!=true,qwe",
            ),
        ];

        for (input, expected) in cases {
            let output = super::prepare_label_selector(&input);
            assert_eq!(expected, output, "expected left, actual right");
        }
    }

    #[test]
    fn test_output_schema_definition_vector_namespace() {
        let definitions = toml::from_str::<Config>("")
            .unwrap()
            .outputs(LogNamespace::Vector)
            .remove(0)
            .schema_definition(true);

        assert_eq!(
            definitions,
            Some(
                Definition::new_with_default_metadata(Kind::bytes(), [LogNamespace::Vector])
                    .with_metadata_field(
                        &owned_value_path!("kubernetes_logs", "file"),
                        Kind::bytes(),
                        None
                    )
                    .with_metadata_field(
                        &owned_value_path!("kubernetes_logs", "container_id"),
                        Kind::bytes().or_undefined(),
                        None
                    )
                    .with_metadata_field(
                        &owned_value_path!("kubernetes_logs", "container_image"),
                        Kind::bytes().or_undefined(),
                        None
                    )
                    .with_metadata_field(
                        &owned_value_path!("kubernetes_logs", "container_name"),
                        Kind::bytes().or_undefined(),
                        None
                    )
                    .with_metadata_field(
                        &owned_value_path!("kubernetes_logs", "namespace_labels"),
                        Kind::object(Collection::empty().with_unknown(Kind::bytes()))
                            .or_undefined(),
                        None
                    )
                    .with_metadata_field(
                        &owned_value_path!("kubernetes_logs", "node_labels"),
                        Kind::object(Collection::empty().with_unknown(Kind::bytes()))
                            .or_undefined(),
                        None
                    )
                    .with_metadata_field(
                        &owned_value_path!("kubernetes_logs", "pod_annotations"),
                        Kind::object(Collection::empty().with_unknown(Kind::bytes()))
                            .or_undefined(),
                        None
                    )
                    .with_metadata_field(
                        &owned_value_path!("kubernetes_logs", "pod_ip"),
                        Kind::bytes().or_undefined(),
                        None
                    )
                    .with_metadata_field(
                        &owned_value_path!("kubernetes_logs", "pod_ips"),
                        Kind::array(Collection::empty().with_unknown(Kind::bytes())).or_undefined(),
                        None
                    )
                    .with_metadata_field(
                        &owned_value_path!("kubernetes_logs", "pod_labels"),
                        Kind::object(Collection::empty().with_unknown(Kind::bytes()))
                            .or_undefined(),
                        None
                    )
                    .with_metadata_field(
                        &owned_value_path!("kubernetes_logs", "pod_name"),
                        Kind::bytes().or_undefined(),
                        None
                    )
                    .with_metadata_field(
                        &owned_value_path!("kubernetes_logs", "pod_namespace"),
                        Kind::bytes().or_undefined(),
                        None
                    )
                    .with_metadata_field(
                        &owned_value_path!("kubernetes_logs", "pod_node_name"),
                        Kind::bytes().or_undefined(),
                        None
                    )
                    .with_metadata_field(
                        &owned_value_path!("kubernetes_logs", "pod_owner"),
                        Kind::bytes().or_undefined(),
                        None
                    )
                    .with_metadata_field(
                        &owned_value_path!("kubernetes_logs", "pod_uid"),
                        Kind::bytes().or_undefined(),
                        None
                    )
                    .with_metadata_field(
                        &owned_value_path!("kubernetes_logs", "stream"),
                        Kind::bytes(),
                        None
                    )
                    .with_metadata_field(
                        &owned_value_path!("kubernetes_logs", "timestamp"),
                        Kind::timestamp(),
                        Some("timestamp")
                    )
                    .with_metadata_field(
                        &owned_value_path!("vector", "source_type"),
                        Kind::bytes(),
                        None
                    )
                    .with_metadata_field(
                        &owned_value_path!("vector", "ingest_timestamp"),
                        Kind::timestamp(),
                        None
                    )
                    .with_meaning(OwnedTargetPath::event_root(), "message")
            )
        )
    }

    #[test]
    fn test_output_schema_definition_legacy_namespace() {
        let definitions = toml::from_str::<Config>("")
            .unwrap()
            .outputs(LogNamespace::Legacy)
            .remove(0)
            .schema_definition(true);

        assert_eq!(
            definitions,
            Some(
                Definition::new_with_default_metadata(
                    Kind::object(Collection::empty()),
                    [LogNamespace::Legacy]
                )
                .with_event_field(&owned_value_path!("file"), Kind::bytes(), None)
                .with_event_field(
                    &owned_value_path!("message"),
                    Kind::bytes(),
                    Some("message")
                )
                .with_event_field(
                    &owned_value_path!("kubernetes", "container_id"),
                    Kind::bytes().or_undefined(),
                    None
                )
                .with_event_field(
                    &owned_value_path!("kubernetes", "container_image"),
                    Kind::bytes().or_undefined(),
                    None
                )
                .with_event_field(
                    &owned_value_path!("kubernetes", "container_name"),
                    Kind::bytes().or_undefined(),
                    None
                )
                .with_event_field(
                    &owned_value_path!("kubernetes", "namespace_labels"),
                    Kind::object(Collection::empty().with_unknown(Kind::bytes())).or_undefined(),
                    None
                )
                .with_event_field(
                    &owned_value_path!("kubernetes", "node_labels"),
                    Kind::object(Collection::empty().with_unknown(Kind::bytes())).or_undefined(),
                    None
                )
                .with_event_field(
                    &owned_value_path!("kubernetes", "pod_annotations"),
                    Kind::object(Collection::empty().with_unknown(Kind::bytes())).or_undefined(),
                    None
                )
                .with_event_field(
                    &owned_value_path!("kubernetes", "pod_ip"),
                    Kind::bytes().or_undefined(),
                    None
                )
                .with_event_field(
                    &owned_value_path!("kubernetes", "pod_ips"),
                    Kind::array(Collection::empty().with_unknown(Kind::bytes())).or_undefined(),
                    None
                )
                .with_event_field(
                    &owned_value_path!("kubernetes", "pod_labels"),
                    Kind::object(Collection::empty().with_unknown(Kind::bytes())).or_undefined(),
                    None
                )
                .with_event_field(
                    &owned_value_path!("kubernetes", "pod_name"),
                    Kind::bytes().or_undefined(),
                    None
                )
                .with_event_field(
                    &owned_value_path!("kubernetes", "pod_namespace"),
                    Kind::bytes().or_undefined(),
                    None
                )
                .with_event_field(
                    &owned_value_path!("kubernetes", "pod_node_name"),
                    Kind::bytes().or_undefined(),
                    None
                )
                .with_event_field(
                    &owned_value_path!("kubernetes", "pod_owner"),
                    Kind::bytes().or_undefined(),
                    None
                )
                .with_event_field(
                    &owned_value_path!("kubernetes", "pod_uid"),
                    Kind::bytes().or_undefined(),
                    None
                )
                .with_event_field(&owned_value_path!("stream"), Kind::bytes(), None)
                .with_event_field(
                    &owned_value_path!("timestamp"),
                    Kind::timestamp(),
                    Some("timestamp")
                )
                .with_event_field(
                    &owned_value_path!("source_type"),
                    Kind::bytes(),
                    None
                )
            )
        )
    }
}<|MERGE_RESOLUTION|>--- conflicted
+++ resolved
@@ -244,13 +244,6 @@
     #[serde(default)]
     log_namespace: Option<bool>,
 
-<<<<<<< HEAD
-    /// How long to keep an open handle to a rotated log file.
-    #[serde_as(as = "serde_with::DurationMilliSeconds<u64>")]
-    #[configurable(metadata(docs::type_unit = "milliseconds"))]
-    #[serde(default = "default_rotate_wait_ms")]
-    rotate_wait_ms: Duration
-=======
     #[configurable(derived)]
     #[serde(default)]
     internal_metrics: FileInternalMetricsConfig,
@@ -261,7 +254,6 @@
     #[configurable(metadata(docs::type_unit = "seconds"))]
     #[serde(default = "default_rotate_wait", rename = "rotate_wait_secs")]
     rotate_wait: Duration,
->>>>>>> cb6635ac
 }
 
 const fn default_read_from() -> ReadFromConfig {
@@ -306,12 +298,8 @@
             use_apiserver_cache: false,
             delay_deletion_ms: default_delay_deletion_ms(),
             log_namespace: None,
-<<<<<<< HEAD
-            rotate_wait_ms: default_rotate_wait_ms()
-=======
             internal_metrics: Default::default(),
             rotate_wait: default_rotate_wait(),
->>>>>>> cb6635ac
         }
     }
 }
@@ -563,12 +551,8 @@
     use_apiserver_cache: bool,
     ingestion_timestamp_field: Option<OwnedTargetPath>,
     delay_deletion: Duration,
-<<<<<<< HEAD
-    rotate_wait: Duration
-=======
     include_file_metric_tag: bool,
     rotate_wait: Duration,
->>>>>>> cb6635ac
 }
 
 impl Source {
@@ -650,12 +634,8 @@
             use_apiserver_cache: config.use_apiserver_cache,
             ingestion_timestamp_field,
             delay_deletion,
-<<<<<<< HEAD
-            rotate_wait: config.rotate_wait_ms
-=======
             include_file_metric_tag: config.internal_metrics.include_file_tag,
             rotate_wait: config.rotate_wait,
->>>>>>> cb6635ac
         })
     }
 
@@ -689,12 +669,8 @@
             use_apiserver_cache,
             ingestion_timestamp_field,
             delay_deletion,
-<<<<<<< HEAD
-            rotate_wait
-=======
             include_file_metric_tag,
             rotate_wait,
->>>>>>> cb6635ac
         } = self;
 
         let mut reflectors = Vec::new();
@@ -774,17 +750,12 @@
             delay_deletion,
         )));
 
-<<<<<<< HEAD
-        let paths_provider =
-            K8sPathsProvider::new(pod_state.clone(), ns_state.clone(), include_paths, exclude_paths);
-=======
         let paths_provider = K8sPathsProvider::new(
             pod_state.clone(),
             ns_state.clone(),
             include_paths,
             exclude_paths,
         );
->>>>>>> cb6635ac
         let annotator = PodMetadataAnnotator::new(pod_state, pod_fields_spec, log_namespace);
         let ns_annotator =
             NamespaceMetadataAnnotator::new(ns_state, namespace_fields_spec, log_namespace);
@@ -846,11 +817,7 @@
             },
             // A handle to the current tokio runtime
             handle: tokio::runtime::Handle::current(),
-<<<<<<< HEAD
-            rotate_wait
-=======
             rotate_wait,
->>>>>>> cb6635ac
         };
 
         let (file_source_tx, file_source_rx) = futures::channel::mpsc::channel::<Vec<Line>>(2);
@@ -1059,39 +1026,25 @@
     Duration::from_millis(60_000)
 }
 
-<<<<<<< HEAD
-const fn default_rotate_wait_ms() -> Duration {
-    Duration::from_millis(u64::MAX/1000)
-}
-
-=======
 const fn default_rotate_wait() -> Duration {
     Duration::from_secs(u64::MAX / 2)
 }
 
 // This function constructs the patterns we include for file watching, created
 // from the defaults or user provided configuration.
->>>>>>> cb6635ac
 fn prepare_include_paths(config: &Config) -> crate::Result<Vec<glob::Pattern>> {
     prepare_glob_patterns(&config.include_paths_glob_patterns, "Including")
 }
 
-<<<<<<< HEAD
-=======
 // This function constructs the patterns we exclude from file watching, created
 // from the defaults or user provided configuration.
->>>>>>> cb6635ac
 fn prepare_exclude_paths(config: &Config) -> crate::Result<Vec<glob::Pattern>> {
     prepare_glob_patterns(&config.exclude_paths_glob_patterns, "Excluding")
 }
 
 // This function constructs the patterns for file watching, created
 // from the defaults or user provided configuration.
-<<<<<<< HEAD
-fn prepare_glob_patterns(paths: &Vec<PathBuf>, op: &str) -> crate::Result<Vec<glob::Pattern>> {
-=======
 fn prepare_glob_patterns(paths: &[PathBuf], op: &str) -> crate::Result<Vec<glob::Pattern>> {
->>>>>>> cb6635ac
     let ret = paths
         .iter()
         .map(|pattern| {
