#![allow(missing_docs)]
pub mod prelude;

mod adaptive_concurrency;
mod aggregate;
#[cfg(any(feature = "sources-amqp", feature = "sinks-amqp"))]
mod amqp;
#[cfg(feature = "sources-apache_metrics")]
mod apache_metrics;
#[cfg(feature = "api")]
mod api;
#[cfg(feature = "aws-core")]
mod aws;
#[cfg(feature = "sinks-aws_cloudwatch_logs")]
mod aws_cloudwatch_logs;
#[cfg(feature = "transforms-aws_ec2_metadata")]
mod aws_ec2_metadata;
#[cfg(feature = "sources-aws_ecs_metrics")]
mod aws_ecs_metrics;
#[cfg(any(
    feature = "sinks-aws_kinesis_streams",
    feature = "sinks-aws_kinesis_firehose"
))]
mod aws_kinesis;
#[cfg(feature = "sources-aws_kinesis_firehose")]
mod aws_kinesis_firehose;
#[cfg(any(feature = "sources-aws_s3", feature = "sources-aws_sqs",))]
mod aws_sqs;
mod batch;
mod codecs;
mod common;
mod conditions;
#[cfg(feature = "sources-datadog_agent")]
mod datadog_agent;
#[cfg(feature = "sinks-datadog_metrics")]
mod datadog_metrics;
#[cfg(feature = "sinks-datadog_traces")]
mod datadog_traces;
#[cfg(feature = "transforms-impl-dedupe")]
mod dedupe;
#[cfg(feature = "sources-demo_logs")]
mod demo_logs;
#[cfg(feature = "sources-dnstap")]
mod dnstap;
#[cfg(feature = "sources-docker_logs")]
mod docker_logs;
mod encoding_transcode;
#[cfg(feature = "sources-eventstoredb_metrics")]
mod eventstoredb_metrics;
#[cfg(feature = "sources-exec")]
mod exec;
#[cfg(any(feature = "sources-file_descriptor", feature = "sources-stdin"))]
mod file_descriptor;
#[cfg(feature = "transforms-filter")]
mod filter;
#[cfg(feature = "sources-fluent")]
mod fluent;
#[cfg(feature = "sources-gcp_pubsub")]
mod gcp_pubsub;
#[cfg(any(feature = "sources-vector", feature = "sources-opentelemetry"))]
mod grpc;
mod heartbeat;
#[cfg(feature = "sources-host_metrics")]
mod host_metrics;
mod http;
pub mod http_client;
#[cfg(feature = "sources-utils-http-client")]
mod http_client_source;
#[cfg(feature = "sinks-influxdb")]
mod influxdb;
#[cfg(feature = "sources-internal_logs")]
mod internal_logs;
#[cfg(all(unix, feature = "sources-journald"))]
mod journald;
#[cfg(any(feature = "sources-kafka", feature = "sinks-kafka"))]
mod kafka;
#[cfg(feature = "sources-kubernetes_logs")]
mod kubernetes_logs;
#[cfg(feature = "transforms-log_to_metric")]
mod log_to_metric;
mod logplex;
#[cfg(feature = "sinks-loki")]
mod loki;
#[cfg(feature = "transforms-lua")]
mod lua;
#[cfg(feature = "transforms-metric_to_log")]
mod metric_to_log;
#[cfg(feature = "sources-mongodb_metrics")]
mod mongodb_metrics;
#[cfg(feature = "sinks-mqtt")]
mod mqtt;
#[cfg(feature = "sources-nginx_metrics")]
mod nginx_metrics;
mod open;
mod parser;
#[cfg(feature = "sources-postgresql_metrics")]
mod postgresql_metrics;
mod process;
#[cfg(any(
    feature = "sources-prometheus-scrape",
    feature = "sources-prometheus-remote-write",
    feature = "sinks-prometheus"
))]
mod prometheus;
#[cfg(any(feature = "sinks-pulsar", feature = "sources-pulsar"))]
mod pulsar;
#[cfg(feature = "sources-redis")]
mod redis;
#[cfg(feature = "transforms-impl-reduce")]
mod reduce;
#[cfg(feature = "transforms-detect_exceptions")]
pub mod detect_exceptions;
mod remap;
mod sample;
#[cfg(feature = "sinks-sematext")]
mod sematext_metrics;
mod socket;
#[cfg(any(feature = "sources-splunk_hec", feature = "sinks-splunk_hec"))]
mod splunk_hec;
#[cfg(feature = "sinks-statsd")]
mod statsd_sink;
#[cfg(feature = "transforms-tag_cardinality_limit")]
mod tag_cardinality_limit;
mod tcp;
mod template;
#[cfg(feature = "transforms-throttle")]
mod throttle;
mod udp;
mod unix;
#[cfg(feature = "sinks-websocket")]
mod websocket;
#[cfg(feature = "sinks-websocket-server")]
mod websocket_server;
<<<<<<< HEAD
=======
#[cfg(feature = "transforms-window")]
mod window;
>>>>>>> 3d5af22a

#[cfg(any(
    feature = "sources-file",
    feature = "sources-kubernetes_logs",
    feature = "sinks-file",
))]
mod file;
mod windows;

#[cfg(feature = "sources-mongodb_metrics")]
pub(crate) use mongodb_metrics::*;

#[cfg(feature = "transforms-aggregate")]
pub(crate) use self::aggregate::*;
#[cfg(feature = "sources-amqp")]
pub(crate) use self::amqp::*;
#[cfg(feature = "sources-apache_metrics")]
pub(crate) use self::apache_metrics::*;
#[cfg(feature = "api")]
pub(crate) use self::api::*;
#[cfg(feature = "aws-core")]
pub(crate) use self::aws::*;
#[cfg(feature = "sinks-aws_cloudwatch_logs")]
pub(crate) use self::aws_cloudwatch_logs::*;
#[cfg(feature = "transforms-aws_ec2_metadata")]
pub(crate) use self::aws_ec2_metadata::*;
#[cfg(feature = "sources-aws_ecs_metrics")]
pub(crate) use self::aws_ecs_metrics::*;
#[cfg(any(
    feature = "sinks-aws_kinesis_streams",
    feature = "sinks-aws_kinesis_firehose"
))]
pub(crate) use self::aws_kinesis::*;
#[cfg(feature = "sources-aws_kinesis_firehose")]
pub(crate) use self::aws_kinesis_firehose::*;
#[cfg(any(feature = "sources-aws_s3", feature = "sources-aws_sqs",))]
pub(crate) use self::aws_sqs::*;
pub(crate) use self::codecs::*;
#[cfg(feature = "sources-datadog_agent")]
pub(crate) use self::datadog_agent::*;
#[cfg(feature = "sinks-datadog_metrics")]
pub(crate) use self::datadog_metrics::*;
#[cfg(feature = "sinks-datadog_traces")]
pub(crate) use self::datadog_traces::*;
#[cfg(feature = "transforms-impl-dedupe")]
pub(crate) use self::dedupe::*;
#[cfg(feature = "sources-demo_logs")]
pub(crate) use self::demo_logs::*;
#[cfg(feature = "sources-dnstap")]
pub(crate) use self::dnstap::*;
#[cfg(feature = "sources-docker_logs")]
pub(crate) use self::docker_logs::*;
#[cfg(feature = "sources-eventstoredb_metrics")]
pub(crate) use self::eventstoredb_metrics::*;
#[cfg(feature = "sources-exec")]
pub(crate) use self::exec::*;
#[cfg(any(
    feature = "sources-file",
    feature = "sources-kubernetes_logs",
    feature = "sinks-file",
))]
pub(crate) use self::file::*;
#[cfg(any(feature = "sources-file_descriptor", feature = "sources-stdin"))]
pub(crate) use self::file_descriptor::*;
#[cfg(feature = "transforms-filter")]
pub(crate) use self::filter::*;
#[cfg(feature = "sources-fluent")]
pub(crate) use self::fluent::*;
#[cfg(feature = "sources-gcp_pubsub")]
pub(crate) use self::gcp_pubsub::*;
#[cfg(any(feature = "sources-vector", feature = "sources-opentelemetry"))]
pub(crate) use self::grpc::*;
#[cfg(feature = "sources-host_metrics")]
pub(crate) use self::host_metrics::*;
#[cfg(feature = "sources-utils-http-client")]
pub(crate) use self::http_client_source::*;
#[cfg(feature = "sinks-influxdb")]
pub(crate) use self::influxdb::*;
#[cfg(feature = "sources-internal_logs")]
pub(crate) use self::internal_logs::*;
#[cfg(all(unix, feature = "sources-journald"))]
pub(crate) use self::journald::*;
#[cfg(any(feature = "sources-kafka", feature = "sinks-kafka"))]
pub(crate) use self::kafka::*;
#[cfg(feature = "sources-kubernetes_logs")]
pub(crate) use self::kubernetes_logs::*;
#[cfg(feature = "transforms-log_to_metric")]
pub(crate) use self::log_to_metric::*;
#[cfg(feature = "sources-heroku_logs")]
pub(crate) use self::logplex::*;
#[cfg(feature = "sinks-loki")]
pub(crate) use self::loki::*;
#[cfg(feature = "transforms-lua")]
pub(crate) use self::lua::*;
#[cfg(feature = "transforms-metric_to_log")]
pub(crate) use self::metric_to_log::*;
#[cfg(feature = "sinks-mqtt")]
pub(crate) use self::mqtt::*;
#[cfg(feature = "sources-nginx_metrics")]
pub(crate) use self::nginx_metrics::*;
#[allow(unused_imports)]
pub(crate) use self::parser::*;
#[cfg(feature = "sources-postgresql_metrics")]
pub(crate) use self::postgresql_metrics::*;
#[cfg(any(
    feature = "sources-prometheus-scrape",
    feature = "sources-prometheus-remote-write",
    feature = "sinks-prometheus"
))]
pub(crate) use self::prometheus::*;
#[cfg(any(feature = "sinks-pulsar", feature = "sources-pulsar"))]
pub(crate) use self::pulsar::*;
#[cfg(feature = "sources-redis")]
pub(crate) use self::redis::*;
#[cfg(feature = "transforms-impl-reduce")]
pub(crate) use self::reduce::*;
#[cfg(feature = "transforms-remap")]
pub(crate) use self::remap::*;
#[cfg(feature = "transforms-impl-sample")]
pub(crate) use self::sample::*;
#[cfg(feature = "sinks-sematext")]
pub(crate) use self::sematext_metrics::*;
#[cfg(any(feature = "sources-splunk_hec", feature = "sinks-splunk_hec"))]
pub(crate) use self::splunk_hec::*;
#[cfg(feature = "sinks-statsd")]
pub(crate) use self::statsd_sink::*;
#[cfg(feature = "transforms-tag_cardinality_limit")]
pub(crate) use self::tag_cardinality_limit::*;
#[cfg(feature = "transforms-throttle")]
pub(crate) use self::throttle::*;
#[cfg(unix)]
pub(crate) use self::unix::*;
#[cfg(feature = "sinks-websocket")]
pub(crate) use self::websocket::*;
#[cfg(feature = "sinks-websocket-server")]
pub(crate) use self::websocket_server::*;
<<<<<<< HEAD
=======
#[cfg(feature = "transforms-window")]
pub(crate) use self::window::*;
>>>>>>> 3d5af22a
#[cfg(windows)]
pub(crate) use self::windows::*;
pub use self::{
    adaptive_concurrency::*, batch::*, common::*, conditions::*, encoding_transcode::*,
    heartbeat::*, http::*, open::*, process::*, socket::*, tcp::*, template::*, udp::*,
};<|MERGE_RESOLUTION|>--- conflicted
+++ resolved
@@ -131,11 +131,8 @@
 mod websocket;
 #[cfg(feature = "sinks-websocket-server")]
 mod websocket_server;
-<<<<<<< HEAD
-=======
 #[cfg(feature = "transforms-window")]
 mod window;
->>>>>>> 3d5af22a
 
 #[cfg(any(
     feature = "sources-file",
@@ -272,11 +269,8 @@
 pub(crate) use self::websocket::*;
 #[cfg(feature = "sinks-websocket-server")]
 pub(crate) use self::websocket_server::*;
-<<<<<<< HEAD
-=======
 #[cfg(feature = "transforms-window")]
 pub(crate) use self::window::*;
->>>>>>> 3d5af22a
 #[cfg(windows)]
 pub(crate) use self::windows::*;
 pub use self::{
