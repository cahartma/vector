--- conflicted
+++ resolved
@@ -71,9 +71,6 @@
         )
         .collect::<IndexMap<_, _>>();
 
-<<<<<<< HEAD
-    let graph = match Graph::new(&sources_and_table_sources, &transforms, &all_sinks, schema) {
-=======
     let graph = match Graph::new(
         &sources_and_table_sources,
         &transforms,
@@ -81,7 +78,6 @@
         schema,
         global.wildcard_matching.unwrap_or_default(),
     ) {
->>>>>>> 3d5af22a
         Ok(graph) => graph,
         Err(graph_errors) => {
             errors.extend(graph_errors);
