use crate::config::ComponentConfig;
use std::collections::HashSet;
use std::{
    path::{Path, PathBuf},
    time::Duration,
};
use std::{
    sync::mpsc::{channel, Receiver},
    thread,
};

use crate::config::ComponentConfig;

use notify::{recommended_watcher, EventKind, RecursiveMode};

use crate::Error;

/// Per notify own documentation, it's advised to have delay of more than 30 sec,
/// so to avoid receiving repetitions of previous events on macOS.
///
/// But, config and topology reload logic can handle:
///  - Invalid config, caused either by user or by data race.
///  - Frequent changes, caused by user/editor modifying/saving file in small chunks.
///    so we can use smaller, more responsive delay.
const CONFIG_WATCH_DELAY: std::time::Duration = std::time::Duration::from_secs(1);

const RETRY_TIMEOUT: std::time::Duration = std::time::Duration::from_secs(10);

/// Refer to [`crate::cli::WatchConfigMethod`] for details.
pub enum WatcherConfig {
    /// Recommended watcher for the current OS.
    RecommendedWatcher,
    /// A poll-based watcher that checks for file changes at regular intervals.
    PollWatcher(u64),
}

enum Watcher {
    /// recommended watcher for os, usually inotify for linux based systems
    RecommendedWatcher(notify::RecommendedWatcher),
    /// poll based watcher. for watching files from NFS.
    PollWatcher(notify::PollWatcher),
}

impl Watcher {
    fn add_paths(&mut self, config_paths: &[PathBuf]) -> Result<(), Error> {
        for path in config_paths {
            self.watch(path, RecursiveMode::Recursive)?;
        }
        Ok(())
    }

    fn watch(&mut self, path: &Path, recursive_mode: RecursiveMode) -> Result<(), Error> {
        use notify::Watcher as NotifyWatcher;
        match self {
            Watcher::RecommendedWatcher(watcher) => {
                watcher.watch(path, recursive_mode)?;
            }
            Watcher::PollWatcher(watcher) => {
                watcher.watch(path, recursive_mode)?;
            }
        }
        Ok(())
    }
}

/// Sends a ReloadFromDisk on config_path changes.
/// Accumulates file changes until no change for given duration has occurred.
/// Has best effort guarantee of detecting all file changes from the end of
/// this function until the main thread stops.
pub fn spawn_thread<'a>(
    watcher_conf: WatcherConfig,
    signal_tx: crate::signal::SignalTx,
    config_paths: impl IntoIterator<Item = &'a PathBuf> + 'a,
    component_configs: Vec<ComponentConfig>,
    delay: impl Into<Option<Duration>>,
) -> Result<(), Error> {
    let mut config_paths: Vec<_> = config_paths.into_iter().cloned().collect();
    let mut component_config_paths: Vec<_> = component_configs
        .clone()
        .into_iter()
        .flat_map(|p| p.config_paths.clone())
        .collect();

    config_paths.append(&mut component_config_paths);

    let delay = delay.into().unwrap_or(CONFIG_WATCH_DELAY);

    // Create watcher now so not to miss any changes happening between
    // returning from this function and the thread starting.
    let mut watcher = Some(create_watcher(&watcher_conf, &config_paths)?);

    info!("Watching configuration files.");

    thread::spawn(move || loop {
        if let Some((mut watcher, receiver)) = watcher.take() {
            while let Ok(Ok(event)) = receiver.recv() {
                if matches!(
                    event.kind,
                    EventKind::Create(_) | EventKind::Remove(_) | EventKind::Modify(_)
                ) {
                    debug!(message = "Configuration file change detected.", event = ?event);

                    // Consume events until delay amount of time has passed since the latest event.
                    while receiver.recv_timeout(delay).is_ok() {}

                    debug!(message = "Consumed file change events for delay.", delay = ?delay);

<<<<<<< HEAD
                    let component_keys: Vec<_> = component_configs
=======
                    let component_keys: HashSet<_> = component_configs
>>>>>>> 3d5af22a
                        .clone()
                        .into_iter()
                        .flat_map(|p| p.contains(&event.paths))
                        .collect();

                    // We need to read paths to resolve any inode changes that may have happened.
                    // And we need to do it before raising sighup to avoid missing any change.
                    if let Err(error) = watcher.add_paths(&config_paths) {
                        error!(message = "Failed to read files to watch.", %error);
                        break;
                    }

                    debug!(message = "Reloaded paths.");

                    info!("Configuration file changed.");
                    if !component_keys.is_empty() {
                        info!("Component {:?} configuration changed.", component_keys);
                        _ = signal_tx.send(crate::signal::SignalTo::ReloadComponents(component_keys)).map_err(|error| {
                            error!(message = "Unable to reload component configuration. Restart Vector to reload it.", cause = %error)
                        });
                    } else {
                        _ = signal_tx.send(crate::signal::SignalTo::ReloadFromDisk)
                            .map_err(|error| {
                                error!(message = "Unable to reload configuration file. Restart Vector to reload it.", cause = %error)
                            });
                    }
                } else {
                    debug!(message = "Ignoring event.", event = ?event)
                }
            }
        }

        thread::sleep(RETRY_TIMEOUT);

        watcher = create_watcher(&watcher_conf, &config_paths)
            .map_err(|error| error!(message = "Failed to create file watcher.", %error))
            .ok();

        if watcher.is_some() {
            // Config files could have changed while we weren't watching,
            // so for a good measure raise SIGHUP and let reload logic
            // determine if anything changed.
            info!("Speculating that configuration files have changed.");
            _ = signal_tx.send(crate::signal::SignalTo::ReloadFromDisk).map_err(|error| {
                error!(message = "Unable to reload configuration file. Restart Vector to reload it.", cause = %error)
            });
        }
    });

    Ok(())
}

fn create_watcher(
    watcher_conf: &WatcherConfig,
    config_paths: &[PathBuf],
) -> Result<(Watcher, Receiver<Result<notify::Event, notify::Error>>), Error> {
    info!("Creating configuration file watcher.");

    let (sender, receiver) = channel();
    let mut watcher = match watcher_conf {
        WatcherConfig::RecommendedWatcher => {
            let recommended_watcher = recommended_watcher(sender)?;
            Watcher::RecommendedWatcher(recommended_watcher)
        }
        WatcherConfig::PollWatcher(interval) => {
            let config =
                notify::Config::default().with_poll_interval(Duration::from_secs(*interval));
            let poll_watcher = notify::PollWatcher::new(sender, config)?;
            Watcher::PollWatcher(poll_watcher)
        }
    };
    watcher.add_paths(config_paths)?;
    Ok((watcher, receiver))
}

#[cfg(all(test, unix, not(target_os = "macos")))] // https://github.com/vectordotdev/vector/issues/5000
mod tests {
    use super::*;
    use crate::{
        config::ComponentKey,
        signal::SignalRx,
        test_util::{temp_dir, temp_file, trace_init},
    };
    use std::{fs::File, io::Write, time::Duration};
    use tokio::sync::broadcast;

    async fn test_signal(
        file: &mut File,
        expected_signal: crate::signal::SignalTo,
        timeout: Duration,
        mut receiver: SignalRx,
    ) -> bool {
        file.write_all(&[0]).unwrap();
        file.sync_all().unwrap();

        match tokio::time::timeout(timeout, receiver.recv()).await {
            Ok(Ok(signal)) => signal == expected_signal,
            _ => false,
        }
    }

    async fn test_component_reload(
        file: &mut File,
        expected_component: &ComponentKey,
        timeout: Duration,
        mut receiver: SignalRx,
    ) -> bool {
        file.write_all(&[0]).unwrap();
        file.sync_all().unwrap();

        matches!(
            tokio::time::timeout(timeout, receiver.recv()).await,
            Ok(Ok(crate::signal::SignalTo::ReloadComponents(components))) if components.contains(expected_component)
        )
    }

    #[tokio::test]
    async fn component_update() {
        trace_init();

        let delay = Duration::from_secs(3);
        let dir = temp_dir().to_path_buf();
        let watcher_conf = WatcherConfig::RecommendedWatcher;
        let component_file_path = vec![dir.join("tls.cert"), dir.join("tls.key")];
        let http_component = ComponentKey::from("http");

        std::fs::create_dir(&dir).unwrap();

        let mut component_files: Vec<std::fs::File> = component_file_path
            .iter()
            .map(|file| File::create(file).unwrap())
            .collect();
        let component_config =
            ComponentConfig::new(component_file_path.clone(), http_component.clone());

        let (signal_tx, signal_rx) = broadcast::channel(128);
        spawn_thread(
            watcher_conf,
            signal_tx,
            &[dir],
            vec![component_config],
            delay,
        )
        .unwrap();

        let signal_rx = signal_rx.resubscribe();
        let signal_rx2 = signal_rx.resubscribe();

        if !test_component_reload(
            &mut component_files[0],
            &http_component,
            delay * 5,
            signal_rx,
        )
        .await
        {
            panic!("Test timed out");
        }

        if !test_component_reload(
            &mut component_files[1],
            &http_component,
            delay * 5,
            signal_rx2,
        )
        .await
        {
            panic!("Test timed out");
        }
    }
    #[tokio::test]
    async fn component_update() {
        trace_init();

        let delay = Duration::from_secs(3);
        let dir = temp_dir().to_path_buf();
        let watcher_conf = WatcherConfig::RecommendedWatcher;
        let component_file_path = vec![dir.join("tls.cert"), dir.join("tls.key")];
        let http_component = ComponentKey::from("http");

        std::fs::create_dir(&dir).unwrap();

        let mut component_files: Vec<std::fs::File> = component_file_path
            .iter()
            .map(|file| File::create(file).unwrap())
            .collect();
        let component_config =
            ComponentConfig::new(component_file_path.clone(), http_component.clone());

        let (signal_tx, signal_rx) = broadcast::channel(128);
        spawn_thread(
            watcher_conf,
            signal_tx,
            &[dir],
            vec![component_config],
            delay,
        )
        .unwrap();

        let signal_rx = signal_rx.resubscribe();
        let signal_rx2 = signal_rx.resubscribe();

        if !test_signal(
            &mut component_files[0],
            crate::signal::SignalTo::ReloadComponents(HashSet::from_iter(vec![
                http_component.clone()
            ])),
            delay * 5,
            signal_rx,
        )
        .await
        {
            panic!("Test timed out");
        }

        if !test_signal(
            &mut component_files[1],
            crate::signal::SignalTo::ReloadComponents(HashSet::from_iter(vec![
                http_component.clone()
            ])),
            delay * 5,
            signal_rx2,
        )
        .await
        {
            panic!("Test timed out");
        }
    }
    #[tokio::test]
    async fn file_directory_update() {
        trace_init();

        let delay = Duration::from_secs(3);
        let dir = temp_dir().to_path_buf();
        let file_path = dir.join("vector.toml");
        let watcher_conf = WatcherConfig::RecommendedWatcher;

        std::fs::create_dir(&dir).unwrap();
        let mut file = File::create(&file_path).unwrap();

        let (signal_tx, signal_rx) = broadcast::channel(128);
        spawn_thread(watcher_conf, signal_tx, &[dir], vec![], delay).unwrap();

        if !test_signal(
            &mut file,
            crate::signal::SignalTo::ReloadFromDisk,
            delay * 5,
            signal_rx,
        )
        .await
        {
            panic!("Test timed out");
        }
    }

    #[tokio::test]
    async fn file_update() {
        trace_init();

        let delay = Duration::from_secs(3);
        let file_path = temp_file();
        let mut file = File::create(&file_path).unwrap();
        let watcher_conf = WatcherConfig::RecommendedWatcher;

        let (signal_tx, signal_rx) = broadcast::channel(128);
        spawn_thread(watcher_conf, signal_tx, &[file_path], vec![], delay).unwrap();

        if !test_signal(
            &mut file,
            crate::signal::SignalTo::ReloadFromDisk,
            delay * 5,
            signal_rx,
        )
        .await
        {
            panic!("Test timed out");
        }
    }

    #[tokio::test]
    #[cfg(unix)]
    async fn sym_file_update() {
        trace_init();

        let delay = Duration::from_secs(3);
        let file_path = temp_file();
        let sym_file = temp_file();
        let mut file = File::create(&file_path).unwrap();
        std::os::unix::fs::symlink(&file_path, &sym_file).unwrap();

        let watcher_conf = WatcherConfig::RecommendedWatcher;

        let (signal_tx, signal_rx) = broadcast::channel(128);
        spawn_thread(watcher_conf, signal_tx, &[sym_file], vec![], delay).unwrap();

        if !test_signal(
            &mut file,
            crate::signal::SignalTo::ReloadFromDisk,
            delay * 5,
            signal_rx,
        )
        .await
        {
            panic!("Test timed out");
        }
    }

    #[tokio::test]
    async fn recursive_directory_file_update() {
        trace_init();

        let delay = Duration::from_secs(3);
        let dir = temp_dir().to_path_buf();
        let sub_dir = dir.join("sources");
        let file_path = sub_dir.join("input.toml");
        let watcher_conf = WatcherConfig::RecommendedWatcher;

        std::fs::create_dir_all(&sub_dir).unwrap();
        let mut file = File::create(&file_path).unwrap();

        let (signal_tx, signal_rx) = broadcast::channel(128);
        spawn_thread(watcher_conf, signal_tx, &[sub_dir], vec![], delay).unwrap();

        if !test_signal(
            &mut file,
            crate::signal::SignalTo::ReloadFromDisk,
            delay * 5,
            signal_rx,
        )
        .await
        {
            panic!("Test timed out");
        }
    }
}<|MERGE_RESOLUTION|>--- conflicted
+++ resolved
@@ -8,8 +8,6 @@
     sync::mpsc::{channel, Receiver},
     thread,
 };
-
-use crate::config::ComponentConfig;
 
 use notify::{recommended_watcher, EventKind, RecursiveMode};
 
@@ -105,11 +103,7 @@
 
                     debug!(message = "Consumed file change events for delay.", delay = ?delay);
 
-<<<<<<< HEAD
-                    let component_keys: Vec<_> = component_configs
-=======
                     let component_keys: HashSet<_> = component_configs
->>>>>>> 3d5af22a
                         .clone()
                         .into_iter()
                         .flat_map(|p| p.contains(&event.paths))
@@ -211,21 +205,6 @@
         }
     }
 
-    async fn test_component_reload(
-        file: &mut File,
-        expected_component: &ComponentKey,
-        timeout: Duration,
-        mut receiver: SignalRx,
-    ) -> bool {
-        file.write_all(&[0]).unwrap();
-        file.sync_all().unwrap();
-
-        matches!(
-            tokio::time::timeout(timeout, receiver.recv()).await,
-            Ok(Ok(crate::signal::SignalTo::ReloadComponents(components))) if components.contains(expected_component)
-        )
-    }
-
     #[tokio::test]
     async fn component_update() {
         trace_init();
@@ -258,60 +237,6 @@
         let signal_rx = signal_rx.resubscribe();
         let signal_rx2 = signal_rx.resubscribe();
 
-        if !test_component_reload(
-            &mut component_files[0],
-            &http_component,
-            delay * 5,
-            signal_rx,
-        )
-        .await
-        {
-            panic!("Test timed out");
-        }
-
-        if !test_component_reload(
-            &mut component_files[1],
-            &http_component,
-            delay * 5,
-            signal_rx2,
-        )
-        .await
-        {
-            panic!("Test timed out");
-        }
-    }
-    #[tokio::test]
-    async fn component_update() {
-        trace_init();
-
-        let delay = Duration::from_secs(3);
-        let dir = temp_dir().to_path_buf();
-        let watcher_conf = WatcherConfig::RecommendedWatcher;
-        let component_file_path = vec![dir.join("tls.cert"), dir.join("tls.key")];
-        let http_component = ComponentKey::from("http");
-
-        std::fs::create_dir(&dir).unwrap();
-
-        let mut component_files: Vec<std::fs::File> = component_file_path
-            .iter()
-            .map(|file| File::create(file).unwrap())
-            .collect();
-        let component_config =
-            ComponentConfig::new(component_file_path.clone(), http_component.clone());
-
-        let (signal_tx, signal_rx) = broadcast::channel(128);
-        spawn_thread(
-            watcher_conf,
-            signal_tx,
-            &[dir],
-            vec![component_config],
-            delay,
-        )
-        .unwrap();
-
-        let signal_rx = signal_rx.resubscribe();
-        let signal_rx2 = signal_rx.resubscribe();
-
         if !test_signal(
             &mut component_files[0],
             crate::signal::SignalTo::ReloadComponents(HashSet::from_iter(vec![
