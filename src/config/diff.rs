--- conflicted
+++ resolved
@@ -23,23 +23,14 @@
 
     pub fn new(old: &Config, new: &Config, components_to_reload: HashSet<ComponentKey>) -> Self {
         ConfigDiff {
-<<<<<<< HEAD
-            sources: Difference::new(&old.sources, &new.sources),
-            transforms: Difference::new(&old.transforms, &new.transforms),
-            sinks: Difference::new(&old.sinks, &new.sinks),
-=======
             sources: Difference::new(&old.sources, &new.sources, &components_to_reload),
             transforms: Difference::new(&old.transforms, &new.transforms, &components_to_reload),
             sinks: Difference::new(&old.sinks, &new.sinks, &components_to_reload),
->>>>>>> 3d5af22a
             enrichment_tables: Difference::new_tables(
                 &old.enrichment_tables,
                 &new.enrichment_tables,
             ),
-<<<<<<< HEAD
-=======
             components_to_reload,
->>>>>>> 3d5af22a
         }
     }
 
@@ -163,47 +154,6 @@
         }
     }
 
-    fn new_tables(
-        old: &IndexMap<ComponentKey, EnrichmentTableOuter<OutputId>>,
-        new: &IndexMap<ComponentKey, EnrichmentTableOuter<OutputId>>,
-    ) -> Self {
-        let old_names = old
-            .iter()
-            .flat_map(|(k, t)| vec![t.as_source(k).map(|(k, _)| k), t.as_sink(k).map(|(k, _)| k)])
-            .flatten()
-            .collect::<HashSet<_>>();
-        let new_names = new
-            .iter()
-            .flat_map(|(k, t)| vec![t.as_source(k).map(|(k, _)| k), t.as_sink(k).map(|(k, _)| k)])
-            .flatten()
-            .collect::<HashSet<_>>();
-
-        let to_change = old_names
-            .intersection(&new_names)
-            .filter(|&n| {
-                // This is a hack around the issue of comparing two
-                // trait objects. Json is used here over toml since
-                // toml does not support serializing `None`
-                // to_value is used specifically (instead of string)
-                // to avoid problems comparing serialized HashMaps,
-                // which can iterate in varied orders.
-                let old_value = serde_json::to_value(&old[n]).unwrap();
-                let new_value = serde_json::to_value(&new[n]).unwrap();
-                old_value != new_value
-            })
-            .cloned()
-            .collect::<HashSet<_>>();
-
-        let to_remove = &old_names - &new_names;
-        let to_add = &new_names - &old_names;
-
-        Self {
-            to_remove,
-            to_change,
-            to_add,
-        }
-    }
-
     /// Checks whether or not any components are being changed or added.
     pub fn any_changed_or_added(&self) -> bool {
         !(self.to_change.is_empty() && self.to_add.is_empty())
