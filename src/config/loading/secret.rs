--- conflicted
+++ resolved
@@ -27,13 +27,8 @@
 // - "SECRET[backend..secret.name]" will match and capture "backend" and ".secret.name"
 // - "SECRET[secret_name]" will not match
 // - "SECRET[.secret.name]" will not match
-<<<<<<< HEAD
-pub static COLLECTOR: Lazy<Regex> =
-    Lazy::new(|| Regex::new(r"SECRET\[([[:word:]]+)\.([[:word:].#/-]+)\]").unwrap());
-=======
 pub static COLLECTOR: LazyLock<Regex> =
-    LazyLock::new(|| Regex::new(r"SECRET\[([[:word:]]+)\.([[:word:].]+)\]").unwrap());
->>>>>>> e30bf1f1
+    LazyLock::new(|| Regex::new(r"SECRET\[([[:word:]]+)\.([[:word:].#/-]+)\]").unwrap());
 
 /// Helper type for specifically deserializing secrets backends.
 #[derive(Debug, Default, Deserialize, Serialize)]
