--- conflicted
+++ resolved
@@ -84,11 +84,6 @@
 }
 
 impl ComponentConfig {
-<<<<<<< HEAD
-    pub const fn new(config_paths: Vec<PathBuf>, component_key: ComponentKey) -> Self {
-        Self {
-            config_paths,
-=======
     pub fn new(config_paths: Vec<PathBuf>, component_key: ComponentKey) -> Self {
         let canonicalized_paths = config_paths
             .into_iter()
@@ -97,7 +92,6 @@
 
         Self {
             config_paths: canonicalized_paths,
->>>>>>> 3d5af22a
             component_key,
         }
     }
@@ -1030,7 +1024,6 @@
         );
     }
 
-    #[ignore] // no sources supporting a proxy in the RH build
     #[test]
     fn with_proxy() {
         let config: ConfigBuilder = format::deserialize(
@@ -1064,7 +1057,6 @@
         assert!(source.proxy.no_proxy.matches("localhost"));
     }
 
-    #[ignore] // no sources supporting a proxy in the RH build
     #[test]
     fn with_partial_global_proxy() {
         let config: ConfigBuilder = format::deserialize(
@@ -1097,7 +1089,6 @@
         assert!(source.proxy.no_proxy.matches("localhost"));
     }
 
-    #[ignore] // no sources supporting a proxy in the RH build
     #[test]
     fn with_partial_source_proxy() {
         let config: ConfigBuilder = format::deserialize(
