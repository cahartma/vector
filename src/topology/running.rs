--- conflicted
+++ resolved
@@ -235,7 +235,6 @@
         &mut self,
         new_config: Config,
         extra_context: ExtraContext,
-        components_to_reload: Option<Vec<&ComponentKey>>,
     ) -> Result<bool, ()> {
         info!("Reloading running topology with new configuration.");
 
@@ -252,19 +251,12 @@
         // spawning the new version of the component.
         //
         // We also shutdown any component that is simply being removed entirely.
-<<<<<<< HEAD
-        let diff = ConfigDiff::new(&self.config, &new_config);
-        let buffers = self
-            .shutdown_diff(&diff, &new_config, components_to_reload)
-            .await;
-=======
         let diff = if let Some(components) = &self.pending_reload {
             ConfigDiff::new(&self.config, &new_config, components.clone())
         } else {
             ConfigDiff::new(&self.config, &new_config, HashSet::new())
         };
         let buffers = self.shutdown_diff(&diff, &new_config).await;
->>>>>>> 3d5af22a
 
         // Gives windows some time to make available any port
         // released by shutdown components.
@@ -369,7 +361,6 @@
         &mut self,
         diff: &ConfigDiff,
         new_config: &Config,
-        components_to_reload: Option<Vec<&ComponentKey>>,
     ) -> HashMap<ComponentKey, BuiltBuffer> {
         // First, we shutdown any changed/removed sources. This ensures that we can allow downstream
         // components to terminate naturally by virtue of the flow of events stopping.
@@ -512,12 +503,9 @@
             .to_change
             .iter()
             .filter(|&key| {
-<<<<<<< HEAD
-=======
                 if diff.components_to_reload.contains(key) {
                     return false;
                 }
->>>>>>> 3d5af22a
                 self.config.sink(key).map(|s| s.buffer.clone()).or_else(|| {
                     self.config
                         .enrichment_table(key)
@@ -561,11 +549,7 @@
         // they can naturally shutdown and allow us to recover their buffers if possible.
         let mut buffer_tx = HashMap::new();
 
-<<<<<<< HEAD
-        let mut sinks_to_change = diff
-=======
         let sinks_to_change = diff
->>>>>>> 3d5af22a
             .sinks
             .to_change
             .iter()
@@ -577,13 +561,6 @@
             }))
             .collect::<Vec<_>>();
 
-<<<<<<< HEAD
-        if let Some(mut components) = components_to_reload {
-            sinks_to_change.append(&mut components)
-        }
-
-=======
->>>>>>> 3d5af22a
         for key in &sinks_to_change {
             debug!(component = %key, "Changing sink.");
             if reuse_buffers.contains(key) {
