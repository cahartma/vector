--- conflicted
+++ resolved
@@ -18,13 +18,10 @@
 #[cfg(any(feature = "sources-aws_s3", feature = "sinks-aws_s3"))]
 pub(crate) mod s3;
 
-<<<<<<< HEAD
-=======
 #[cfg(any(feature = "sources-mqtt", feature = "sinks-mqtt",))]
 /// Common MQTT configuration shared by MQTT components.
 pub mod mqtt;
 
->>>>>>> 3d5af22a
 #[cfg(any(feature = "transforms-log_to_metric", feature = "sinks-loki"))]
 pub(crate) mod expansion;
 
