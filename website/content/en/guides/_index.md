---
title: Vector guides
description: Thoughtful guides to help you get the most out of Vector. Created and curated by the Vector team.
short: Guides
tags: ["guides", "guide"]
aliases: ["/docs/setup/guides"]
<<<<<<< HEAD
weight: 2
=======
weight: 1
>>>>>>> 3d5af22a
---<|MERGE_RESOLUTION|>--- conflicted
+++ resolved
@@ -4,9 +4,5 @@
 short: Guides
 tags: ["guides", "guide"]
 aliases: ["/docs/setup/guides"]
-<<<<<<< HEAD
-weight: 2
-=======
 weight: 1
->>>>>>> 3d5af22a
 ---