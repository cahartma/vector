[package]
name = "vector-stream"
version = "0.1.0"
authors = ["Vector Contributors <vector@datadoghq.com>"]
edition = "2021"
publish = false

[dependencies]
async-stream = { version = "0.3.6", default-features = false }
futures.workspace = true
futures-util = { version = "0.3.29", default-features = false, features = ["std"] }
pin-project.workspace = true
<<<<<<< HEAD
tokio = { version = "1.44.1", default-features = false, features = ["net"] }
=======
tokio = { version = "1.44.2", default-features = false, features = ["net"] }
>>>>>>> 3d5af22a
tokio-util = { version = "0.7.0", default-features = false, features = ["time"] }
tower = { version = "0.4", default-features = false, features = ["util"] }
tracing = { version = "0.1.34", default-features = false }
twox-hash = { version = "2.1.0", default-features = false, features = ["xxhash64"] }
vector-common = { path = "../vector-common" }
vector-core = { path = "../vector-core" }

[dev-dependencies]
proptest = "1.6"
rand.workspace = true
rand_distr.workspace = true<|MERGE_RESOLUTION|>--- conflicted
+++ resolved
@@ -10,11 +10,7 @@
 futures.workspace = true
 futures-util = { version = "0.3.29", default-features = false, features = ["std"] }
 pin-project.workspace = true
-<<<<<<< HEAD
-tokio = { version = "1.44.1", default-features = false, features = ["net"] }
-=======
 tokio = { version = "1.44.2", default-features = false, features = ["net"] }
->>>>>>> 3d5af22a
 tokio-util = { version = "0.7.0", default-features = false, features = ["time"] }
 tower = { version = "0.4", default-features = false, features = ["util"] }
 tracing = { version = "0.1.34", default-features = false }
