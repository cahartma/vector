--- conflicted
+++ resolved
@@ -34,11 +34,7 @@
 mlua = { version = "0.10.3", default-features = false, features = ["lua54", "send", "vendored"], optional = true }
 no-proxy = { version  = "0.3.6", default-features = false, features = ["serialize"] }
 ordered-float = { version = "4.6.0", default-features = false }
-<<<<<<< HEAD
-openssl = { version = "0.10.72", default-features = false }
-=======
 openssl = { version = "0.10.72", default-features = false, features = ["vendored"] }
->>>>>>> 3d5af22a
 parking_lot = { version = "0.12.3", default-features = false }
 pin-project.workspace = true
 proptest = { version = "1.6", optional = true }
@@ -53,11 +49,7 @@
 smallvec = { version = "1", default-features = false, features = ["serde", "const_generics"] }
 snafu.workspace = true
 socket2 = { version = "0.5.9", default-features = false }
-<<<<<<< HEAD
-tokio = { version = "1.44.1", default-features = false, features = ["net"] }
-=======
 tokio = { version = "1.44.2", default-features = false, features = ["net"] }
->>>>>>> 3d5af22a
 tokio-openssl = { version = "0.6.5", default-features = false }
 tokio-stream = { version = "0.1", default-features = false, features = ["time"], optional = true }
 tokio-util = { version = "0.7.0", default-features = false, features = ["time"] }
