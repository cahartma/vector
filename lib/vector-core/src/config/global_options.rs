--- conflicted
+++ resolved
@@ -203,8 +203,6 @@
     pub fn merge(&self, with: Self) -> Result<Self, Vec<String>> {
         let mut errors = Vec::new();
 
-<<<<<<< HEAD
-=======
         if conflicts(
             self.wildcard_matching.as_ref(),
             with.wildcard_matching.as_ref(),
@@ -212,7 +210,6 @@
             errors.push("conflicting values for 'wildcard_matching' found".to_owned());
         }
 
->>>>>>> 3d5af22a
         if conflicts(self.proxy.http.as_ref(), with.proxy.http.as_ref()) {
             errors.push("conflicting values for 'proxy.http' found".to_owned());
         }
