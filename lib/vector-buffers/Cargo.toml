--- conflicted
+++ resolved
@@ -28,11 +28,7 @@
 serde.workspace = true
 snafu.workspace = true
 tokio-util = { version = "0.7.0", default-features = false }
-<<<<<<< HEAD
-tokio = { version = "1.44.1", default-features = false, features = ["rt", "macros", "rt-multi-thread", "sync", "fs", "io-util", "time"] }
-=======
 tokio = { version = "1.44.2", default-features = false, features = ["rt", "macros", "rt-multi-thread", "sync", "fs", "io-util", "time"] }
->>>>>>> 3d5af22a
 tracing = { version = "0.1.34", default-features = false, features = ["attributes"] }
 vector-config = { path = "../vector-config", default-features = false }
 vector-common = { path = "../vector-common", default-features = false, features = ["byte_size_of"] }
