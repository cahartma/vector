--- conflicted
+++ resolved
@@ -11,9 +11,5 @@
 k8s-openapi = { version = "0.16.0", default-features = false, features = ["v1_19"] }
 serde_json.workspace = true
 tempfile.workspace = true
-<<<<<<< HEAD
-tokio = { version = "1.44.1", features = ["full"] }
-=======
 tokio = { version = "1.44.2", features = ["full"] }
->>>>>>> 3d5af22a
 log = "0.4"