--- conflicted
+++ resolved
@@ -48,19 +48,11 @@
 serde_json.workspace = true
 smallvec = { version = "1", default-features = false }
 stream-cancel = { version = "0.8.2", default-features = false }
-<<<<<<< HEAD
-tokio = { version = "1.44.1", default-features = false, features = ["macros", "time"] }
-=======
 tokio = { version = "1.44.2", default-features = false, features = ["macros", "time"] }
->>>>>>> 3d5af22a
 tracing = { version = "0.1.34", default-features = false }
 vrl.workspace = true
 vector-config = { path = "../vector-config" }
 
 [dev-dependencies]
 futures = { version = "0.3.31", default-features = false, features = ["async-await"] }
-<<<<<<< HEAD
-tokio = { version = "1.44.1", default-features = false, features = ["rt", "time"] }
-=======
-tokio = { version = "1.44.2", default-features = false, features = ["rt", "time"] }
->>>>>>> 3d5af22a
+tokio = { version = "1.44.2", default-features = false, features = ["rt", "time"] }