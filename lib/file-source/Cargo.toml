[package]
name = "file-source"
version = "0.1.0"
authors = ["Vector Contributors <vector@datadoghq.com>", "Mark Story <mark@mark-story.com>"]
edition = "2021"
publish = false
license = "MIT"

[target.'cfg(windows)'.dependencies]
libc = "0.2"
winapi = { version = "0.3", features = ["winioctl"] }

[dependencies]
crc = "3.2.1"
glob.workspace = true
scan_fmt = "0.2.6"
vector-common = { path = "../vector-common", default-features = false }
vector-config = { path = "../vector-config", default-features = false }

[dependencies.bstr]
version = "1.12"
default-features = false
features = []

[dependencies.bytes]
version = "1.10.1"
default-features = false
features = []

[dependencies.chrono]
version = "0.4"
default-features = false
features = ["clock", "serde"]

[dependencies.dashmap]
version = "6.1"
default-features = false
features = []

[dependencies.indexmap]
version = "2.9.0"
default-features = false
features = ["serde"]

[dependencies.flate2]
version = "1.0"
default-features = false
features = ["rust_backend"]

[dependencies.futures]
version = "0.3"
default-features = false
features = ["executor"]

[dependencies.serde]
version = "1.0"
default-features = false
features = ["derive"]

[dependencies.serde_json]
version = "1.0"
default-features = false
features = []

[dependencies.tracing]
version = "0.1"
default-features = false
features = []

[dependencies.tokio]
<<<<<<< HEAD
version = "1.44.1"
=======
version = "1.44.2"
>>>>>>> 3d5af22a
default-features = false
features = ["full"]

[dev-dependencies]
criterion = "0.5"
quickcheck = "1"
tempfile.workspace = true
similar-asserts = "1.7.0"

[[bench]]
name = "buffer"
harness = false<|MERGE_RESOLUTION|>--- conflicted
+++ resolved
@@ -68,11 +68,7 @@
 features = []
 
 [dependencies.tokio]
-<<<<<<< HEAD
-version = "1.44.1"
-=======
 version = "1.44.2"
->>>>>>> 3d5af22a
 default-features = false
 features = ["full"]
 
