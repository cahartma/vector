[package]
name = "vector-tap"
version = "0.1.0"
authors = ["Vector Contributors <vector@datadoghq.com>"]
edition = "2021"
publish = false
license = "MPL-2.0"

[features]
api = ["dep:async-graphql"]

[dependencies]
async-graphql = { version = "7.0.16", default-features = false, features = ["playground"], optional = true}
colored = { version = "3.0.0", default-features = false }
futures.workspace = true
glob.workspace = true
serde_yaml = { version = "0.9.34", default-features = false }
<<<<<<< HEAD
tokio = { version = "1.44.1", default-features = false, features = ["time"] }
=======
tokio = { version = "1.44.2", default-features = false, features = ["time"] }
>>>>>>> 3d5af22a
tokio-stream = { version = "0.1.17", default-features = false, features = ["sync"] }
tokio-tungstenite = { version = "0.20.1", default-features = false }
tracing = { version = "0.1.34", default-features = false }
url = { version = "2.5.4", default-features = false }
uuid.workspace = true
vector-api-client = { path = "../vector-api-client" }
vector-common = { path = "../vector-common" }
vector-core = { path = "../vector-core" }
vector-buffers = { path = "../vector-buffers" }
futures-util = "0.3.30"

[dev-dependencies]
chrono = { workspace = true }
portpicker = { path = "../portpicker" }
serde_json = { workspace = true }
<<<<<<< HEAD
tokio = { version = "1.44.1", default-features = false, features = ["test-util"] }
=======
tokio = { version = "1.44.2", default-features = false, features = ["test-util"] }
>>>>>>> 3d5af22a
<|MERGE_RESOLUTION|>--- conflicted
+++ resolved
@@ -15,11 +15,7 @@
 futures.workspace = true
 glob.workspace = true
 serde_yaml = { version = "0.9.34", default-features = false }
-<<<<<<< HEAD
-tokio = { version = "1.44.1", default-features = false, features = ["time"] }
-=======
 tokio = { version = "1.44.2", default-features = false, features = ["time"] }
->>>>>>> 3d5af22a
 tokio-stream = { version = "0.1.17", default-features = false, features = ["sync"] }
 tokio-tungstenite = { version = "0.20.1", default-features = false }
 tracing = { version = "0.1.34", default-features = false }
@@ -35,8 +31,4 @@
 chrono = { workspace = true }
 portpicker = { path = "../portpicker" }
 serde_json = { workspace = true }
-<<<<<<< HEAD
-tokio = { version = "1.44.1", default-features = false, features = ["test-util"] }
-=======
-tokio = { version = "1.44.2", default-features = false, features = ["test-util"] }
->>>>>>> 3d5af22a
+tokio = { version = "1.44.2", default-features = false, features = ["test-util"] }