[package]
name = "vector"
<<<<<<< HEAD
version = "0.46.1"
=======
version = "0.47.0"
>>>>>>> 3d5af22a
authors = ["Vector Contributors <vector@datadoghq.com>"]
edition = "2021"
description = "A lightweight and ultra-fast tool for building observability pipelines"
homepage = "https://vector.dev"
license = "MPL-2.0"
readme = "README.md"
publish = false
default-run = "vector"
autobenches = false # our benchmarks are not runnable on their own either way
# Minimum supported rust version
# See docs/DEVELOPING.md for policy
rust-version = "1.83"

[[bin]]
name = "vector"
test = false
bench = false

[[bin]]
name = "graphql-schema"
path = "src/api/schema/gen.rs"
test = false
bench = false
required-features = ["default-no-api-client"]

[[bin]]
name = "secret-backend-example"
path = "src/config/loading/secret_backend_example.rs"
test = false
bench = false
required-features = ["secret-backend-example"]

[[test]]
name = "integration"
path = "tests/integration/lib.rs"

[[test]]
name = "e2e"
path = "tests/e2e/mod.rs"

# CI-based builds use full release optimization.  See scripts/environment/release-flags.sh.
# This results in roughly a 5% reduction in performance when compiling locally vs when
# compiled via the CI pipeline.
[profile.release]
debug = false # Do not include debug symbols in the executable.

[profile.bench]
debug = true

[lints.rust]
unexpected_cfgs = { level = "warn", check-cfg = ['cfg(tokio_unstable)'] }

[package.metadata.deb]
name = "vector"
section = "admin"
maintainer-scripts = "distribution/debian/scripts/"
conf-files = ["/etc/vector/vector.yaml", "/etc/default/vector"]
assets = [
  ["target/release/vector", "/usr/bin/", "755"],
  ["config/vector.yaml", "/etc/vector/vector.yaml", "644"],
  ["config/examples/*", "/etc/vector/examples/", "644"],
  ["distribution/systemd/vector.service", "/lib/systemd/system/vector.service", "644"],
  ["distribution/systemd/vector.default", "/etc/default/vector", "600"],
  ["licenses/*", "/usr/share/vector/licenses/", "644"],
  ["NOTICE", "/usr/share/vector/NOTICE", "644"],
  ["LICENSE-3rdparty.csv", "/usr/share/vector/LICENSE-3rdparty.csv", "644"],
]
license-file = ["target/debian-license.txt"]
extended-description-file = "target/debian-extended-description.txt"
recommends = "datadog-signing-keys (>= 1:1.4.0)"

[package.metadata.deb.systemd-units]
unit-scripts = "distribution/systemd/"
enable = false
start = false

# libc requirements are defined by `cross`
# https://github.com/rust-embedded/cross#supported-targets
# Though, it seems like aarch64 libc is actually 2.18 and not 2.19
[package.metadata.deb.variants.arm-unknown-linux-gnueabi]
depends = "libc6 (>= 2.15)"

[package.metadata.deb.variants.armv7-unknown-linux-gnueabihf]
depends = "libc6 (>= 2.15)"

[package.metadata.deb.variants.x86_64-unknown-linux-gnu]
depends = "libc6 (>= 2.15)"

[package.metadata.deb.variants.x86_64-unknown-linux-musl]
depends = ""

[package.metadata.deb.variants.aarch64-unknown-linux-gnu]
depends = "libc6 (>= 2.18)"

[package.metadata.deb.variants.aarch64-unknown-linux-musl]
depends = ""

[workspace]
members = [
  ".",
  "lib/codecs",
  "lib/dnsmsg-parser",
  "lib/dnstap-parser",
  "lib/docs-renderer",
  "lib/enrichment",
  "lib/fakedata",
  "lib/file-source",
  "lib/k8s-e2e-tests",
  "lib/k8s-test-framework",
  "lib/loki-logproto",
  "lib/portpicker",
  "lib/prometheus-parser",
  "lib/opentelemetry-proto",
  "lib/tracing-limit",
  "lib/vector-api-client",
  "lib/vector-buffers",
  "lib/vector-common",
  "lib/vector-config",
  "lib/vector-config-common",
  "lib/vector-config-macros",
  "lib/vector-core",
  "lib/vector-lib",
  "lib/vector-lookup",
  "lib/vector-stream",
  "lib/vector-tap",
  "lib/vector-vrl/cli",
  "lib/vector-vrl/functions",
  "lib/vector-vrl/tests",
  "lib/vector-vrl/web-playground",
  "vdev",
]

[workspace.dependencies]
<<<<<<< HEAD
anyhow = "1.0.97"
cfg-if = { version = "1.0.0", default-features = false }
chrono = { version = "0.4.40", default-features = false, features = ["clock", "serde"] }
chrono-tz = { version = "0.10.3", default-features = false, features = ["serde"] }
clap = { version = "4.5.34", default-features = false, features = ["derive", "error-context", "env", "help", "std", "string", "usage", "wrap_help"] }
darling = { version = "0.20.11", default-features = false, features = ["suggestions"] }
flate2 = { version = "1.0.35", default-features = false, features = ["default"] }
futures = { version = "0.3.31", default-features = false, features = ["compat", "io-compat", "std"], package = "futures" }
glob = { version = "0.3.2", default-features = false }
hickory-proto = { version = "=0.25.1", default-features = false, features = ["dnssec-ring"] }
indexmap = { version = "2.9.0", default-features = false, features = ["serde", "std"] }
inventory = { version = "0.3" }
indoc = { version = "2.0.6" }
metrics = "0.24.1"
=======
anyhow = "1.0.98"
cfg-if = { version = "1.0.0", default-features = false }
chrono = { version = "0.4.41", default-features = false, features = ["clock", "serde"] }
chrono-tz = { version = "0.10.3", default-features = false, features = ["serde"] }
clap = { version = "4.5.37", default-features = false, features = ["derive", "error-context", "env", "help", "std", "string", "usage", "wrap_help"] }
darling = { version = "0.20.11", default-features = false, features = ["suggestions"] }
flate2 = { version = "1.1.1", default-features = false, features = ["zlib-rs"] }
futures = { version = "0.3.31", default-features = false, features = ["compat", "io-compat", "std"], package = "futures" }
glob = { version = "0.3.2", default-features = false }
hickory-proto = { version = "0.25.1", default-features = false, features = ["dnssec-ring"] }
indexmap = { version = "2.9.0", default-features = false, features = ["serde", "std"] }
inventory = { version = "0.3" }
indoc = { version = "2.0.6" }
metrics = "0.24.2"
>>>>>>> 3d5af22a
metrics-tracing-context = { version = "0.17.0", default-features = false }
metrics-util = { version = "0.18.0", default-features = false, features = ["registry"] }
paste = { version = "1.0.15" }
pin-project = { version = "1.1.10", default-features = false }
proptest = { version = "1.6" }
proptest-derive = { version = "0.5.1" }
prost = { version = "0.12", default-features = false, features = ["std"] }
prost-build = { version = "0.12", default-features = false }
prost-reflect = { version = "0.14", features = ["serde"], default-features = false }
prost-types = { version = "0.12", default-features = false }
<<<<<<< HEAD
rand = { version = "0.9.0", default-features = false, features = ["small_rng", "thread_rng"] }
=======
rand = { version = "0.9.1", default-features = false, features = ["small_rng", "thread_rng"] }
>>>>>>> 3d5af22a
rand_distr = { version = "0.5.1", default-features = false }
semver = { version = "1.0.26", default-features = false, features = ["serde", "std"] }
serde_json = { version = "1.0.140", default-features = false, features = ["raw_value", "std"] }
serde = { version = "1.0.219", default-features = false, features = ["alloc", "derive", "rc"] }
snafu = { version = "0.7.5", default-features = false, features = ["futures", "std"] }
<<<<<<< HEAD
tempfile = "=3.19.1"
tokio = { version = "1.44.1", default-features = false, features = ["full"] }
toml = { version = "0.8.20", default-features = false, features = ["display", "parse"] }
=======
tempfile = "3.19.1"
tokio = { version = "1.44.2", default-features = false, features = ["full"] }
toml = { version = "0.8.22", default-features = false, features = ["display", "parse"] }
>>>>>>> 3d5af22a
tonic = { version = "0.11", default-features = false, features = ["transport", "codegen", "prost", "tls", "tls-roots", "gzip"] }
tonic-build = { version = "0.11", default-features = false, features = ["transport", "prost"] }
uuid = { version = "1.16.0", features = ["v4", "v7", "serde"] }
vector-lib = { path = "lib/vector-lib", default-features = false, features = ["vrl"] }
vector-config = { path = "lib/vector-config" }
vector-config-common = { path = "lib/vector-config-common" }
vector-config-macros = { path = "lib/vector-config-macros" }
<<<<<<< HEAD
vrl = { features = ["arbitrary", "cli", "test", "test_framework"], version = "0.23.0" }
=======
vrl = { features = ["arbitrary", "cli", "test", "test_framework"], version = "0.24.0" }
>>>>>>> 3d5af22a

[dependencies]
cfg-if.workspace = true
clap.workspace = true
indoc.workspace = true
paste.workspace = true
pin-project.workspace = true
proptest = { workspace = true, optional = true }
proptest-derive = { workspace = true, optional = true }
semver.workspace = true
snafu.workspace = true
uuid.workspace = true
vrl.workspace = true

# Internal libs
dnsmsg-parser = { path = "lib/dnsmsg-parser", optional = true }
dnstap-parser = { path = "lib/dnstap-parser", optional = true }
fakedata = { path = "lib/fakedata", optional = true }
portpicker = { path = "lib/portpicker" }
tracing-limit = { path = "lib/tracing-limit" }
vector-common = { path = "lib/vector-common", default-features = false}
vector-lib.workspace = true
vector-config.workspace = true
vector-config-common.workspace = true
vector-config-macros.workspace = true
vector-vrl-functions = { path = "lib/vector-vrl/functions" }
loki-logproto = { path = "lib/loki-logproto", optional = true }

# Tokio / Futures
async-stream = { version = "0.3.6", default-features = false }
async-trait = { version = "0.1.88", default-features = false }
futures.workspace = true
<<<<<<< HEAD
tokio = { version = "1.44.1", default-features = false, features = ["full"] }
=======
tokio = { version = "1.44.2", default-features = false, features = ["full"] }
>>>>>>> 3d5af22a
tokio-openssl = { version = "0.6.5", default-features = false }
tokio-stream = { version = "0.1.17", default-features = false, features = ["net", "sync", "time"] }
tokio-util = { version = "0.7", default-features = false, features = ["io", "time"] }
console-subscriber = { version = "0.4.1", default-features = false, optional = true }

# Tracing
tracing = { version = "0.1.34", default-features = false }
tracing-core = { version = "0.1.26", default-features = false }
tracing-futures = { version = "0.2.5", default-features = false, features = ["futures-03"] }
tracing-subscriber = { version = "0.3.19", default-features = false, features = ["ansi", "env-filter", "fmt", "json", "registry", "tracing-log"] }
tracing-tower = { git = "https://github.com/tokio-rs/tracing", default-features = false, rev = "e0642d949891546a3bb7e47080365ee7274f05cd" }

# Metrics
metrics.workspace = true
metrics-tracing-context.workspace = true

# AWS - Official SDK
aws-runtime = { version = "1.5.6", optional = true }
aws-config = { version = "1.6.1", default-features = false, features = ["behavior-version-latest", "credentials-process", "sso", "rt-tokio"], optional = true }
<<<<<<< HEAD
aws-credential-types = { version = "1.2.2", default-features = false, features = ["hardcoded-credentials"], optional = true }
=======
aws-credential-types = { version = "1.2.3", default-features = false, features = ["hardcoded-credentials"], optional = true }
>>>>>>> 3d5af22a
aws-sdk-cloudwatch = { version = "1.70.0", default-features = false, features = ["behavior-version-latest", "rt-tokio"], optional = true }
aws-sdk-cloudwatchlogs = { version = "1.76.0", default-features = false, features = ["behavior-version-latest", "rt-tokio"], optional = true }
aws-sdk-elasticsearch = { version = "1.67.0", default-features = false, features = ["behavior-version-latest", "rt-tokio"], optional = true }
aws-sdk-firehose = { version = "1.71.0", default-features = false, features = ["behavior-version-latest", "rt-tokio"], optional = true }
aws-sdk-kinesis = { version = "1.66.0", default-features = false, features = ["behavior-version-latest", "rt-tokio"], optional = true }
aws-sdk-kms = { version = "1.65.0", default-features = false, features = ["behavior-version-latest", "rt-tokio"], optional = true }
aws-sdk-s3 = { version = "1.15.0", default-features = false, features = ["behavior-version-latest", "rt-tokio"], optional = true }
aws-sdk-secretsmanager = { version = "1.68.0", default-features = false, features = ["behavior-version-latest", "rt-tokio"], optional = true }
aws-sdk-sns = { version = "1.65.0", default-features = false, features = ["behavior-version-latest", "rt-tokio"], optional = true }
aws-sdk-sqs = { version = "1.64.0", default-features = false, features = ["behavior-version-latest", "rt-tokio"], optional = true }
<<<<<<< HEAD
aws-types = { version = "1.3.5", default-features = false, optional = true }
=======
aws-types = { version = "1.3.7", default-features = false, optional = true }
>>>>>>> 3d5af22a

# The sts crate is needed despite not being referred to anywhere in the code because we need to set the
# `behavior-version-latest` feature. Without this we get a runtime panic when `auth.assume_role` authentication
# is configured.
aws-sdk-sts = { version = "1.65.0", default-features = false, features = ["behavior-version-latest", "rt-tokio"], optional = true }

# The `aws-sdk-sts` crate is needed despite not being referred to anywhere in the code because we need to set the
# `behavior-version-latest` feature. Without this we get a runtime panic when `auth.assume_role` authentication is configured.
<<<<<<< HEAD
aws-sigv4 = { version = "1.2.9", default-features = false, features = ["sign-http"], optional = true }

aws-smithy-async = { version = "1.2.5", default-features = false, features = ["rt-tokio"], optional = true }
aws-smithy-http = { version = "0.62", default-features = false, features = ["event-stream", "rt-tokio"], optional = true }
aws-smithy-runtime = { version = "1.8.1", default-features = false, features = ["client", "connector-hyper-0-14-x", "rt-tokio"], optional = true }
=======
aws-sigv4 = { version = "1.3.1", default-features = false, features = ["sign-http"], optional = true }

aws-smithy-async = { version = "1.2.5", default-features = false, features = ["rt-tokio"], optional = true }
aws-smithy-http = { version = "0.62", default-features = false, features = ["event-stream", "rt-tokio"], optional = true }
aws-smithy-runtime = { version = "1.8.3", default-features = false, features = ["client", "connector-hyper-0-14-x", "rt-tokio"], optional = true }
>>>>>>> 3d5af22a
aws-smithy-runtime-api = { version = "1.7.3", default-features = false, optional = true }
aws-smithy-types = { version = "1.2.11", default-features = false, features = ["rt-tokio"], optional = true }

# Azure
azure_core = { version = "0.21", default-features = false, features = ["hmac_rust", "enable_reqwest"], optional = true }
azure_identity = { version = "0.21", default-features = false, features = ["enable_reqwest"], optional = true }
azure_storage = { version = "0.21", default-features = false, optional = true }
azure_storage_blobs = { version = "0.21", default-features = false, optional = true }

# OpenDAL
opendal = { version = "0.53", default-features = false, features = ["services-webhdfs"], optional = true }

# Tower
tower = { version = "0.4.13", default-features = false, features = ["buffer", "limit", "retry", "timeout", "util", "balance", "discover"] }
tower-http = { version = "0.4.4", default-features = false, features = ["compression-full", "decompression-gzip", "trace"] }
# Serde
serde.workspace = true
<<<<<<< HEAD
serde-toml-merge = { version = "0.3.8", default-features = false }
=======
serde-toml-merge = { version = "0.3.9", default-features = false }
>>>>>>> 3d5af22a
serde_bytes = { version = "0.11.17", default-features = false, features = ["std"], optional = true }
serde_json.workspace = true
serde_with = { version = "3.12.0", default-features = false, features = ["macros", "std"] }
serde_yaml = { version = "0.9.34", default-features = false }

# Messagepack
rmp-serde = { version = "1.3.0", default-features = false, optional = true }
rmpv = { version = "1.3.0", default-features = false, features = ["with-serde"], optional = true }

# Prost / Protocol Buffers
prost = { workspace = true, optional = true }
prost-reflect = { workspace = true, optional = true }
prost-types = { workspace = true, optional = true }

# GCP
goauth = { version = "0.14.0", optional = true }
smpl_jwt = { version = "0.8.0", default-features = false, optional = true }

# AMQP
<<<<<<< HEAD
lapin = { version = "2.5.1", default-features = false, features = ["native-tls"], optional = true }
=======
lapin = { version = "2.5.3", default-features = false, features = ["native-tls"], optional = true }
>>>>>>> 3d5af22a

# API
async-graphql = { version = "7.0.16", default-features = false, optional = true, features = ["chrono", "playground"] }
async-graphql-warp = { version = "7.0.16", default-features = false, optional = true }

# API client
crossterm = { version = "0.29.0", default-features = false, features = ["event-stream", "windows"], optional = true }
num-format = { version = "0.4.4", default-features = false, features = ["with-num-bigint"], optional = true }
number_prefix = { version = "0.4.0", default-features = false, features = ["std"], optional = true }
ratatui = { version = "0.29.0", optional = true, default-features = false, features = ["crossterm"] }

# Opentelemetry

hex = { version = "0.4.3", default-features = false, optional = true }

# GreptimeDB
greptimedb-ingester = { git = "https://github.com/GreptimeTeam/greptimedb-ingester-rust", rev = "2e6b0c5eb6a5e7549c3100e4d356b07d15cce66d", optional = true }

# External libs
arc-swap = { version = "1.7", default-features = false, optional = true }
<<<<<<< HEAD
async-compression = { version = "0.4.22", default-features = false, features = ["tokio", "gzip", "zstd"], optional = true }
=======
async-compression = { version = "0.4.23", default-features = false, features = ["tokio", "gzip", "zstd"], optional = true }
>>>>>>> 3d5af22a
apache-avro = { version = "0.16.0", default-features = false, optional = true }
axum = { version = "0.6.20", default-features = false }
base64 = { version = "0.22.1", default-features = false, optional = true }
bloomy = { version = "1.2.0", default-features = false, optional = true }
bollard = { version = "0.16.1", default-features = false, features = ["ssl", "chrono"], optional = true }
bytes = { version = "1.10.1", default-features = false, features = ["serde"] }
bytesize = { version = "2.0.1", default-features = false }
chrono.workspace = true
chrono-tz.workspace = true
colored = { version = "3.0.0", default-features = false }
csv = { version = "1.3", default-features = false }
databend-client = { version = "0.22.2", default-features = false, features = ["rustls"], optional = true }
derivative = { version = "2.2.0", default-features = false }
dirs-next = { version = "2.0.0", default-features = false, optional = true }
dyn-clone = { version = "1.0.19", default-features = false }
encoding_rs = { version = "0.8.35", default-features = false, features = ["serde"] }
enum_dispatch = { version = "0.3.13", default-features = false }
evmap = { version = "10.0.2", default-features = false, optional = true }
evmap-derive = { version = "0.2.0", default-features = false, optional = true }
exitcode = { version = "1.1.2", default-features = false }
flate2.workspace = true
futures-util = { version = "0.3.29", default-features = false }
glob.workspace = true
governor = { version = "0.7.0", default-features = false, features = ["dashmap", "jitter", "std"], optional = true }
<<<<<<< HEAD
h2 = { version = "0.4.8", default-features = false, optional = true }
=======
h2 = { version = "0.4.9", default-features = false, optional = true }
>>>>>>> 3d5af22a
hash_hasher = { version = "2.0.0", default-features = false }
hashbrown = { version = "0.14.5", default-features = false, optional = true, features = ["ahash"] }
headers = { version = "0.3.9", default-features = false }
hostname = { version = "0.4.0", default-features = false }
http = { version = "0.2.9", default-features = false }
http-1 = { package = "http", version = "1.0", default-features = false, features = ["std"] }
http-serde = "1.1.3"
http-body = { version = "0.4.5", default-features = false }
hyper = { version = "0.14.28", default-features = false, features = ["client", "runtime", "http1", "http2", "server", "stream"] }
hyper-openssl = { version = "0.9.2", default-features = false }
hyper-proxy = { version = "0.9.1", default-features = false, features = ["openssl-tls"] }
indexmap.workspace = true
inventory = { version = "0.3.20", default-features = false }
ipnet = { version = "2", default-features = false, optional = true, features = ["serde", "std"] }
itertools = { version = "0.14.0", default-features = false, optional = false, features = ["use_alloc"] }
k8s-openapi = { version = "0.22.0", default-features = false, features = ["v1_26"], optional = true }
kube = { version = "0.93.0", default-features = false, features = ["client", "openssl-tls", "runtime"], optional = true }
listenfd = { version = "1.0.2", default-features = false, optional = true }
<<<<<<< HEAD
lru = { version = "0.13.0", default-features = false, optional = true }
maxminddb = { version = "0.25.0", default-features = false, optional = true, features = ["simdutf8"] }
=======
lru = { version = "0.14.0", default-features = false, optional = true }
maxminddb = { version = "0.26.0", default-features = false, optional = true, features = ["simdutf8"] }
>>>>>>> 3d5af22a
md-5 = { version = "0.10", default-features = false, optional = true }
mongodb = { version = "2.8.2", default-features = false, features = ["tokio-runtime"], optional = true }
async-nats = { version = "0.33.0", default-features = false, optional = true }
nkeys = { version = "0.4.4", default-features = false, optional = true }
nom = { version = "7.1.3", default-features = false, optional = true }
notify = { version = "8.0.0", default-features = false, features = ["macos_fsevent"] }
<<<<<<< HEAD
openssl = { version = "0.10.72", default-features = false}
=======
openssl = { version = "0.10.72", default-features = false, features = ["vendored"] }
>>>>>>> 3d5af22a
openssl-probe = { version = "0.1.6", default-features = false }
ordered-float = { version = "4.6.0", default-features = false }
percent-encoding = { version = "2.3.1", default-features = false }
postgres-openssl = { version = "0.5.1", default-features = false, features = ["runtime"], optional = true }
pulsar = { version = "6.3.0", default-features = false, features = ["tokio-runtime", "auth-oauth2", "flate2", "lz4", "snap", "zstd"], optional = true }
quick-junit = { version = "0.5.1" }
rand.workspace = true
rand_distr.workspace = true
rdkafka = { version = "0.37.0", default-features = false, features = ["curl-static", "tokio", "libz", "ssl", "zstd"], optional = true }
redis = { version = "0.24.0", default-features = false, features = ["connection-manager", "tokio-comp", "tokio-native-tls-comp"], optional = true }
regex = { version = "1.11.1", default-features = false, features = ["std", "perf"] }
<<<<<<< HEAD
roaring = { version = "0.10.10", default-features = false, features = ["std"], optional = true }
=======
roaring = { version = "0.10.12", default-features = false, features = ["std"], optional = true }
>>>>>>> 3d5af22a
rumqttc = { version = "0.24.0", default-features = false, features = ["use-rustls"], optional = true }
seahash = { version = "4.1.0", default-features = false }
smallvec = { version = "1", default-features = false, features = ["union", "serde"] }
snap = { version = "1.1.1", default-features = false }
socket2 = { version = "0.5.9", default-features = false }
<<<<<<< HEAD
sqlx = { version = "0.8.3", default-features = false, features = ["derive", "postgres", "chrono", "runtime-tokio"], optional=true }
=======
sqlx = { version = "0.8.5", default-features = false, features = ["derive", "postgres", "chrono", "runtime-tokio"], optional=true }
>>>>>>> 3d5af22a
stream-cancel = { version = "0.8.2", default-features = false }
strip-ansi-escapes = { version = "0.2.1", default-features = false }
syslog = { version = "6.1.1", default-features = false, optional = true }
tikv-jemallocator = { version = "0.6.0", default-features = false, features = ["unprefixed_malloc_on_supported_platforms"], optional = true }
tokio-postgres = { version = "0.7.13", default-features = false, features = ["runtime", "with-chrono-0_4"], optional = true }
tokio-tungstenite = { version = "0.20.1", default-features = false, features = ["connect"], optional = true }
toml.workspace = true
hickory-proto = { workspace = true, optional = true }
tonic = { workspace = true, optional = true }
thread_local = { version = "1.1.8", default-features = false, optional = true }
typetag = { version = "0.2.20", default-features = false }
url = { version = "2.5.4", default-features = false, features = ["serde"] }
warp = { version = "0.3.7", default-features = false }
zstd = { version = "0.13.0", default-features = false }
arr_macro = { version = "0.2.1" }

# depending on fork for bumped nix dependency
# https://github.com/heim-rs/heim/pull/360
heim = { git = "https://github.com/vectordotdev/heim.git", branch = "update-nix", default-features = false, features = ["disk"] }

# make sure to update the external docs when the Lua version changes
mlua = { version = "0.10.3", default-features = false, features = ["lua54", "send", "vendored", "macros"], optional = true }
<<<<<<< HEAD
sysinfo = "0.32.1"
=======
sysinfo = "0.34.2"
>>>>>>> 3d5af22a
byteorder = "1.5.0"

[target.'cfg(windows)'.dependencies]
windows-service = "0.7.0"

[target.'cfg(unix)'.dependencies]
nix = { version = "0.26.2", default-features = false, features = ["socket", "signal"] }

[target.'cfg(target_os = "linux")'.dependencies]
netlink-packet-utils = "0.5.2"
netlink-packet-sock-diag = "0.4.2"
netlink-packet-core = "0.7.0"
netlink-sys = { version = "0.8.7", features = ["tokio_socket"] }

[build-dependencies]
prost-build = { workspace = true, optional = true }
tonic-build = { workspace = true, optional = true }
# update 'openssl_version' in website/config.toml whenever <major.minor> version changes
openssl-src = { version = "300", default-features = false, features = ["force-engine", "legacy"] }

[dev-dependencies]
approx = "0.5.1"
<<<<<<< HEAD
assert_cmd = { version = "2.0.16", default-features = false }
aws-smithy-runtime = { version = "1.8.1", default-features = false, features = ["tls-rustls"] }
azure_core = { version = "0.21", default-features = false, features = ["enable_reqwest", "azurite_workaround"] }
azure_identity = { version = "0.21", default-features = false, features = ["enable_reqwest"] }
azure_storage_blobs = { version = "0.21", default-features = false, features = ["azurite_workaround"] }
azure_storage = { version = "0.21", default-features = false }
base64 = "0.22.1"
criterion = { version = "0.5.1", features = ["html_reports", "async_tokio"] }
itertools = { version = "0.14.0", default-features = false, features = ["use_alloc"] }
libc = "0.2.171"
=======
assert_cmd = { version = "2.0.17", default-features = false }
aws-smithy-runtime = { version = "1.8.3", default-features = false, features = ["tls-rustls"] }
azure_core = { version = "0.17", default-features = false, features = ["enable_reqwest", "azurite_workaround"] }
azure_identity = { version = "0.17", default-features = false, features = ["enable_reqwest"] }
azure_storage_blobs = { version = "0.17", default-features = false, features = ["azurite_workaround"] }
azure_storage = { version = "0.17", default-features = false }
base64 = "0.22.1"
criterion = { version = "0.5.1", features = ["html_reports", "async_tokio"] }
itertools = { version = "0.14.0", default-features = false, features = ["use_alloc"] }
libc = "0.2.172"
>>>>>>> 3d5af22a
similar-asserts = "1.7.0"
proptest.workspace = true
quickcheck = "1.0.3"
reqwest = { version = "0.11", features = ["json"] }
rstest = { version = "0.25.0" }
tempfile.workspace = true
test-generator = "0.3.1"
<<<<<<< HEAD
tokio = { version = "1.44.1", features = ["test-util"] }
=======
tokio = { version = "1.44.2", features = ["test-util"] }
>>>>>>> 3d5af22a
tokio-test = "0.4.4"
tower-test = "0.4.0"
vector-lib = { workspace = true, features = ["test"] }
vrl.workspace = true

wiremock = "0.6.3"
zstd = { version = "0.13.0", default-features = false }

[patch.crates-io]
# The upgrade for `tokio-util` >= 0.6.9 is blocked on https://github.com/vectordotdev/vector/issues/11257.
tokio-util = { git = "https://github.com/vectordotdev/tokio", branch = "tokio-util-0.7.13-framed-read-continue-on-error" }
nix = { git = "https://github.com/vectordotdev/nix.git", branch = "memfd/gnu/musl" }
# The `heim` crates depend on `ntapi` 0.3.7 on Windows, but that version has an
# unaligned access bug fixed in the following revision.
ntapi = { git = "https://github.com/MSxDOS/ntapi.git", rev = "24fc1e47677fc9f6e38e5f154e6011dc9b270da6" }
openssl = { path = "patch/openssl" }
hyper = { path = "patch/hyper" }

[features]
ocp-logging = [
  "sources-stdin",
  "sources-file_descriptor",
  "sources-file",
  "sources-journald",
  "sources-kubernetes_logs",
  "sources-prometheus",
  "sources-internal_metrics",
  "sources-demo_logs",
  "sources-http_server",
  "sources-syslog",
  "sources-opentelemetry",

  "transforms-route",
  "transforms-dedupe",
  "transforms-filter",
  "transforms-remap",
  "transforms-lua",
  "transforms-throttle",
  "transforms-reduce",

  "transforms-detect_exceptions",

  "sinks-aws_cloudwatch_logs",
  "sinks-azure_monitor_logs",
  "sinks-elasticsearch",
  "sinks-file",
  "sinks-kafka",
  "sinks-loki",
  "sinks-console",
  "sinks-prometheus",
  "sinks-gcp",
  "sinks-splunk_hec",
  "sinks-http",
  "sinks-socket",
  "sinks-opentelemetry",

  "api",
  "api-client",

  "unix"
]

# Default features for *-unknown-linux-gnu and *-apple-darwin
default = ["api", "api-client", "enrichment-tables", "sinks", "sources", "sources-dnstap", "transforms", "unix", "rdkafka?/gssapi-vendored", "secrets"]
# Default features for `cargo docs`. The same as `default` but without `rdkafka?/gssapi-vendored` which would require installing libsasl in our doc build environment.
docs = ["api", "api-client", "enrichment-tables", "sinks", "sources", "sources-dnstap", "transforms", "unix", "secrets"]
# Default features for *-unknown-linux-* which make use of `cmake` for dependencies
default-cmake = ["api", "api-client", "enrichment-tables", "rdkafka?/cmake_build", "sinks", "sources", "sources-dnstap", "transforms", "unix", "rdkafka?/gssapi-vendored", "secrets"]
# Default features for *-pc-windows-msvc
# TODO: Enable SASL https://github.com/vectordotdev/vector/pull/3081#issuecomment-659298042
default-msvc = ["api", "api-client", "enrichment-tables", "rdkafka?/cmake_build", "sinks", "sources", "transforms", "secrets"]
default-musl = ["api", "api-client", "enrichment-tables", "rdkafka?/cmake_build", "sinks", "sources", "sources-dnstap", "transforms", "unix", "rdkafka?/gssapi-vendored", "secrets"]
default-no-api-client = ["api", "enrichment-tables", "sinks", "sources", "sources-dnstap", "transforms", "unix", "rdkafka?/gssapi-vendored", "secrets"]
default-no-vrl-cli = ["api", "sinks", "sources", "sources-dnstap", "transforms", "unix", "rdkafka?/gssapi-vendored", "secrets"]
tokio-console = ["dep:console-subscriber", "tokio/tracing"]

# Enables the binary secret-backend-example
secret-backend-example = ["transforms"]

all-logs = ["sinks-logs", "sources-logs", "sources-dnstap", "transforms-logs"]
all-metrics = ["sinks-metrics", "sources-metrics", "transforms-metrics"]

# Target specific release features.
# The `make` tasks will select this according to the appropriate triple.
# Use this section to turn off or on specific features for specific triples.
target-aarch64-unknown-linux-gnu = ["api", "api-client", "enrichment-tables", "rdkafka?/cmake_build", "sinks", "sources", "sources-dnstap", "transforms", "unix", "secrets"]
target-aarch64-unknown-linux-musl = ["api", "api-client", "enrichment-tables", "rdkafka?/cmake_build", "sinks", "sources", "sources-dnstap", "transforms", "unix", "secrets"]
target-armv7-unknown-linux-gnueabihf = ["api", "api-client", "enrichment-tables", "rdkafka?/cmake_build", "sinks", "sources", "sources-dnstap", "transforms", "unix", "secrets"]
target-armv7-unknown-linux-musleabihf = ["api", "api-client", "rdkafka?/cmake_build", "enrichment-tables", "sinks", "sources", "sources-dnstap", "transforms", "secrets"]
target-arm-unknown-linux-gnueabi = ["api", "api-client", "enrichment-tables", "rdkafka?/cmake_build", "sinks", "sources", "sources-dnstap", "transforms", "unix", "secrets"]
target-arm-unknown-linux-musleabi = ["api", "api-client", "rdkafka?/cmake_build", "enrichment-tables", "sinks", "sources", "sources-dnstap", "transforms", "secrets"]
target-x86_64-unknown-linux-gnu = ["api", "api-client", "rdkafka?/cmake_build", "enrichment-tables", "sinks", "sources", "sources-dnstap", "transforms", "unix", "rdkafka?/gssapi-vendored", "secrets"]
target-x86_64-unknown-linux-musl = ["api", "api-client", "rdkafka?/cmake_build", "enrichment-tables", "sinks", "sources", "sources-dnstap", "transforms", "unix", "secrets"]
# Does not currently build
target-powerpc64le-unknown-linux-gnu = ["api", "api-client", "enrichment-tables", "rdkafka?/cmake_build", "sinks", "sources", "sources-dnstap", "transforms", "unix", "secrets"]
# Currently doesn't build due to lack of support for 64-bit atomics
target-powerpc-unknown-linux-gnu = ["api", "api-client", "enrichment-tables", "rdkafka?/cmake_build", "sinks", "sources", "sources-dnstap", "transforms", "unix", "secrets"]

# Enables features that work only on systems providing `cfg(unix)`
unix = ["tikv-jemallocator", "allocation-tracing"]
allocation-tracing = []

# Enables kubernetes dependencies and shared code. Kubernetes-related sources,
# transforms and sinks should depend on this feature.
kubernetes = ["dep:k8s-openapi", "dep:kube"]

docker = ["dep:bollard", "dep:dirs-next"]

# API
api = [
  "dep:async-graphql",
  "dep:async-graphql-warp",
  "dep:base64",
  "vector-lib/api",
]

# API client
api-client = [
  "dep:crossterm",
  "dep:num-format",
  "dep:number_prefix",
  "dep:ratatui",
  "vector-lib/api",
  "vector-lib/api-client",
]

aws-core = [
  "aws-runtime",
  "aws-config",
  "dep:aws-credential-types",
  "dep:aws-sigv4",
  "dep:aws-types",
  "dep:aws-smithy-async",
  "dep:aws-smithy-http",
  "dep:aws-smithy-types",
  "dep:aws-smithy-runtime",
  "dep:aws-smithy-runtime-api",
  "dep:aws-sdk-sts",
]

# Anything that requires Protocol Buffers.
protobuf-build = ["dep:tonic-build", "dep:prost-build"]

gcp = ["dep:base64", "dep:goauth", "dep:smpl_jwt"]

# Enrichment Tables
enrichment-tables = ["enrichment-tables-geoip", "enrichment-tables-mmdb", "enrichment-tables-memory"]
enrichment-tables-geoip = ["dep:maxminddb"]
enrichment-tables-mmdb = ["dep:maxminddb"]
enrichment-tables-memory = ["dep:evmap", "dep:evmap-derive", "dep:thread_local"]

# Codecs
codecs-syslog = ["vector-lib/syslog"]

# Secrets
secrets = ["secrets-aws-secrets-manager"]

secrets-aws-secrets-manager = ["aws-core", "dep:aws-sdk-secretsmanager"]

# Sources
sources = ["sources-logs", "sources-metrics"]
sources-logs = [
  "sources-amqp",
  "sources-aws_kinesis_firehose",
  "sources-aws_s3",
  "sources-aws_sqs",
  "sources-datadog_agent",
  "sources-demo_logs",
  "sources-docker_logs",
  "sources-exec",
  "sources-file",
  "sources-fluent",
  "sources-gcp_pubsub",
  "sources-heroku_logs",
  "sources-http_server",
  "sources-http_client",
  "sources-internal_logs",
  "sources-journald",
  "sources-kafka",
  "sources-kubernetes_logs",
  "sources-logstash",
  "sources-mqtt",
  "sources-nats",
  "sources-opentelemetry",
  "sources-pulsar",
  "sources-file_descriptor",
  "sources-redis",
  "sources-socket",
  "sources-splunk_hec",
  "sources-stdin",
  "sources-syslog",
  "sources-vector",
]
sources-metrics = [
  "dep:prost",
  "sources-apache_metrics",
  "sources-aws_ecs_metrics",
  "sources-eventstoredb_metrics",
  "sources-host_metrics",
  "sources-internal_metrics",
  "sources-mongodb_metrics",
  "sources-nginx_metrics",
  "sources-postgresql_metrics",
  "sources-prometheus",
  "sources-static_metrics",
  "sources-statsd",
  "sources-vector",
]

sources-amqp = ["lapin"]
sources-apache_metrics = ["sources-utils-http-client"]
sources-aws_ecs_metrics = ["sources-utils-http-client"]
sources-aws_kinesis_firehose = ["dep:base64"]
sources-aws_s3 = ["aws-core", "dep:aws-sdk-sqs", "dep:aws-sdk-s3", "dep:async-compression", "sources-aws_sqs", "tokio-util/io"]
sources-aws_sqs = ["aws-core", "dep:aws-sdk-sqs"]
sources-datadog_agent = ["sources-utils-http-error", "protobuf-build", "dep:prost"]
sources-demo_logs = ["dep:fakedata"]
sources-dnstap = ["sources-utils-net-tcp", "dep:base64", "dep:hickory-proto", "dep:dnsmsg-parser", "dep:dnstap-parser", "protobuf-build", "dep:prost"]
sources-docker_logs = ["docker"]
sources-eventstoredb_metrics = []
sources-exec = []
sources-file = ["vector-lib/file-source"]
sources-file_descriptor = ["tokio-util/io"]
sources-fluent = ["dep:base64", "sources-utils-net-tcp", "sources-utils-net-unix", "tokio-util/net", "dep:rmpv", "dep:rmp-serde", "dep:serde_bytes"]
sources-gcp_pubsub = ["gcp", "dep:h2", "dep:prost", "dep:prost-types", "protobuf-build", "dep:tonic"]
sources-heroku_logs = ["sources-utils-http", "sources-utils-http-query", "sources-http_server"]
sources-host_metrics = ["heim/cpu", "heim/host", "heim/memory", "heim/net"]
sources-http_client = ["sources-utils-http-client"]
sources-http_server = ["sources-utils-http", "sources-utils-http-headers", "sources-utils-http-query"]
sources-internal_logs = []
sources-internal_metrics = []
sources-static_metrics = []
sources-journald = []
sources-kafka = ["dep:rdkafka"]
sources-kubernetes_logs = ["vector-lib/file-source", "kubernetes", "transforms-reduce"]
sources-logstash = ["sources-utils-net-tcp", "tokio-util/net"]
sources-mongodb_metrics = ["dep:mongodb"]
sources-mqtt = ["dep:rumqttc"]
sources-nats = ["dep:async-nats", "dep:nkeys"]
sources-nginx_metrics = ["dep:nom"]
sources-opentelemetry = ["dep:hex", "vector-lib/opentelemetry", "dep:prost", "dep:prost-types", "sources-http_server", "sources-utils-http", "sources-utils-http-headers", "sources-vector"]
sources-postgresql_metrics = ["dep:postgres-openssl", "dep:tokio-postgres"]
sources-prometheus = ["sources-prometheus-scrape", "sources-prometheus-remote-write", "sources-prometheus-pushgateway"]
sources-prometheus-scrape = ["sinks-prometheus", "sources-utils-http-client", "vector-lib/prometheus"]
sources-prometheus-remote-write = ["sinks-prometheus", "sources-utils-http", "vector-lib/prometheus"]
sources-prometheus-pushgateway = ["sinks-prometheus", "sources-utils-http", "vector-lib/prometheus"]
sources-pulsar = ["dep:apache-avro", "dep:pulsar"]
sources-redis = ["dep:redis"]
sources-socket = ["sources-utils-net", "tokio-util/net"]
sources-splunk_hec = ["dep:roaring"]
sources-statsd = ["sources-utils-net", "tokio-util/net"]
sources-stdin = ["tokio-util/io"]
sources-syslog = ["codecs-syslog", "sources-utils-net", "tokio-util/net"]
sources-utils-http = ["sources-utils-http-auth", "sources-utils-http-encoding", "sources-utils-http-error", "sources-utils-http-prelude"]
sources-utils-http-auth = ["sources-utils-http-error"]
sources-utils-http-encoding = ["sources-utils-http-error"]
sources-utils-http-error = []
sources-utils-http-headers = []
sources-utils-http-prelude = ["sources-utils-http", "sources-utils-http-auth", "sources-utils-http-encoding", "sources-utils-http-error"]
sources-utils-http-query = []
sources-utils-http-client = ["sources-utils-http", "sources-http_server"]
sources-utils-net = ["sources-utils-net-tcp", "sources-utils-net-udp", "sources-utils-net-unix"]
sources-utils-net-tcp = ["listenfd", "dep:ipnet"]
sources-utils-net-udp = ["listenfd"]
sources-utils-net-unix = []

sources-vector = ["dep:prost", "dep:tonic", "protobuf-build"]

# Transforms
transforms = ["transforms-logs", "transforms-metrics"]
transforms-logs = [
  "transforms-aws_ec2_metadata",
  "transforms-dedupe",
  "transforms-detect_exceptions",
  "transforms-filter",
  "transforms-window",
  "transforms-log_to_metric",
  "transforms-lua",
  "transforms-metric_to_log",
  "transforms-reduce",
  "transforms-remap",
  "transforms-route",
  "transforms-exclusive-route",
  "transforms-sample",
  "transforms-throttle",
]
transforms-metrics = [
  "transforms-aggregate",
  "transforms-filter",
  "transforms-log_to_metric",
  "transforms-lua",
  "transforms-metric_to_log",
  "transforms-remap",
  "transforms-tag_cardinality_limit",
  "transforms-throttle",
]

transforms-aggregate = []
transforms-aws_ec2_metadata = ["dep:arc-swap"]
transforms-dedupe = ["transforms-impl-dedupe"]
transforms-filter = []
transforms-window = []
transforms-log_to_metric = []
transforms-lua = ["dep:mlua", "vector-lib/lua"]
transforms-metric_to_log = []
transforms-reduce = ["transforms-impl-reduce"]
transforms-remap = []
transforms-detect_exceptions = []
transforms-route = []
transforms-exclusive-route = []
transforms-sample = ["transforms-impl-sample"]
transforms-tag_cardinality_limit = ["dep:bloomy", "dep:hashbrown"]
transforms-throttle = ["dep:governor"]

# Implementations of transforms
transforms-impl-sample = []
transforms-impl-dedupe = ["dep:lru"]
transforms-impl-reduce = []

# Sinks
sinks = ["sinks-logs", "sinks-metrics"]
sinks-logs = [
  "sinks-amqp",
  "sinks-appsignal",
  "sinks-aws_cloudwatch_logs",
  "sinks-aws_kinesis_firehose",
  "sinks-aws_kinesis_streams",
  "sinks-aws_s3",
  "sinks-aws_sns",
  "sinks-aws_sqs",
  "sinks-axiom",
  "sinks-azure_blob",
  "sinks-azure_monitor_logs",
  "sinks-blackhole",
  "sinks-chronicle",
  "sinks-clickhouse",
  "sinks-console",
  "sinks-databend",
  "sinks-datadog_events",
  "sinks-datadog_logs",
  "sinks-datadog_traces",
  "sinks-elasticsearch",
  "sinks-file",
  "sinks-gcp",
  "sinks-greptimedb_logs",
  "sinks-honeycomb",
  "sinks-http",
  "sinks-humio",
  "sinks-influxdb",
  "sinks-kafka",
  "sinks-keep",
  "sinks-loki",
  "sinks-mezmo",
  "sinks-mqtt",
  "sinks-nats",
  "sinks-new_relic",
  "sinks-new_relic_logs",
  "sinks-opentelemetry",
  "sinks-papertrail",
  "sinks-postgres",
  "sinks-pulsar",
  "sinks-redis",
  "sinks-sematext",
  "sinks-socket",
  "sinks-splunk_hec",
  "sinks-vector",
  "sinks-webhdfs",
  "sinks-websocket",
  "sinks-websocket-server",
]
sinks-metrics = [
  "sinks-appsignal",
  "sinks-aws_cloudwatch_metrics",
  "sinks-blackhole",
  "sinks-console",
  "sinks-datadog_metrics",
  "sinks-greptimedb_metrics",
  "sinks-humio",
  "sinks-influxdb",
  "sinks-kafka",
  "sinks-prometheus",
  "sinks-sematext",
  "sinks-statsd",
  "sinks-vector",
  "sinks-splunk_hec"
]

sinks-amqp = ["lapin"]
sinks-appsignal = []
sinks-aws_cloudwatch_logs = ["aws-core", "dep:aws-sdk-cloudwatchlogs", "dep:aws-sdk-kms"]
sinks-aws_cloudwatch_metrics = ["aws-core", "dep:aws-sdk-cloudwatch"]
sinks-aws_kinesis_firehose = ["aws-core", "dep:aws-sdk-firehose"]
sinks-aws_kinesis_streams = ["aws-core", "dep:aws-sdk-kinesis"]
sinks-aws_s3 = ["dep:base64", "dep:md-5", "aws-core", "dep:aws-sdk-s3"]
sinks-aws_sqs = ["aws-core", "dep:aws-sdk-sqs"]
sinks-aws_sns = ["aws-core", "dep:aws-sdk-sns"]
sinks-axiom = ["sinks-http"]
sinks-azure_blob = ["dep:azure_core", "dep:azure_identity", "dep:azure_storage", "dep:azure_storage_blobs"]
sinks-azure_monitor_logs = []
sinks-blackhole = []
sinks-chronicle = []
sinks-clickhouse = []
sinks-console = []
sinks-databend = ["dep:databend-client"]
sinks-datadog_events = []
sinks-datadog_logs = []
sinks-datadog_metrics = ["protobuf-build", "dep:prost", "dep:prost-reflect"]
sinks-datadog_traces = ["protobuf-build", "dep:prost", "dep:rmpv", "dep:rmp-serde", "dep:serde_bytes"]
sinks-elasticsearch = ["transforms-metric_to_log"]
sinks-file = ["dep:async-compression"]
sinks-gcp = ["sinks-gcp-chronicle", "dep:base64", "gcp"]
sinks-gcp-chronicle = ["gcp"]
sinks-greptimedb_metrics = ["dep:greptimedb-ingester"]
sinks-greptimedb_logs = ["dep:greptimedb-ingester"]
sinks-honeycomb = []
sinks-http = []
sinks-humio = ["sinks-splunk_hec", "transforms-metric_to_log"]
sinks-influxdb = []
sinks-kafka = ["dep:rdkafka"]
sinks-keep = []
sinks-mezmo = []
sinks-loki = ["loki-logproto"]
sinks-mqtt = ["dep:rumqttc"]
sinks-nats = ["dep:async-nats", "dep:nkeys"]
sinks-new_relic_logs = ["sinks-http"]
sinks-new_relic = []
sinks-opentelemetry = ["sinks-http"]
sinks-papertrail = ["dep:syslog"]
sinks-prometheus = ["dep:base64", "dep:prost", "vector-lib/prometheus"]
sinks-postgres = ["dep:sqlx"]
sinks-pulsar = ["dep:apache-avro", "dep:pulsar", "dep:lru"]
sinks-redis = ["dep:redis"]
sinks-sematext = ["sinks-elasticsearch", "sinks-influxdb"]
sinks-socket = ["sinks-utils-udp"]
sinks-splunk_hec = []
sinks-statsd = ["sinks-utils-udp", "tokio-util/net"]
sinks-utils-udp = []
sinks-vector = ["sinks-utils-udp", "dep:tonic", "protobuf-build", "dep:prost"]
sinks-websocket = ["dep:tokio-tungstenite"]
sinks-websocket-server = ["dep:tokio-tungstenite", "sources-utils-http-auth", "sources-utils-http-error", "sources-utils-http-prelude"]
sinks-webhdfs = ["dep:opendal"]

# Identifies that the build is a nightly build
nightly = []

# Integration testing-related features
all-integration-tests = [
  "amqp-integration-tests",
  "appsignal-integration-tests",
  "aws-integration-tests",
  "axiom-integration-tests",
  "azure-integration-tests",
  "chronicle-integration-tests",
  "clickhouse-integration-tests",
  "databend-integration-tests",
  "datadog-agent-integration-tests",
  "datadog-logs-integration-tests",
  "datadog-metrics-integration-tests",
  "datadog-traces-integration-tests",
  "dnstap-integration-tests",
  "docker-logs-integration-tests",
  "es-integration-tests",
  "eventstoredb_metrics-integration-tests",
  "fluent-integration-tests",
  "gcp-cloud-storage-integration-tests",
  "gcp-integration-tests",
  "gcp-pubsub-integration-tests",
  "greptimedb-integration-tests",
  "http-client-integration-tests",
  "humio-integration-tests",
  "influxdb-integration-tests",
  "kafka-integration-tests",
  "logstash-integration-tests",
  "loki-integration-tests",
  "mongodb_metrics-integration-tests",
  "nats-integration-tests",
  "nginx-integration-tests",
  "opentelemetry-integration-tests",
  "postgresql_metrics-integration-tests",
  "postgres_sink-integration-tests",
  "prometheus-integration-tests",
  "pulsar-integration-tests",
  "redis-integration-tests",
  "splunk-integration-tests",
  "webhdfs-integration-tests",
]

amqp-integration-tests = ["sources-amqp", "sinks-amqp"]
appsignal-integration-tests = ["sinks-appsignal"]

aws-integration-tests = [
  "aws-cloudwatch-logs-integration-tests",
  "aws-cloudwatch-metrics-integration-tests",
  "aws-ec2-metadata-integration-tests",
  "aws-ecs-metrics-integration-tests",
  "aws-kinesis-firehose-integration-tests",
  "aws-kinesis-streams-integration-tests",
  "aws-s3-integration-tests",
  "aws-sqs-integration-tests",
  "aws-sns-integration-tests",
]

azure-integration-tests = [
  "azure-blob-integration-tests"
]

aws-cloudwatch-logs-integration-tests = ["sinks-aws_cloudwatch_logs"]
aws-cloudwatch-metrics-integration-tests = ["sinks-aws_cloudwatch_metrics"]
aws-ec2-metadata-integration-tests = ["transforms-aws_ec2_metadata"]
aws-ecs-metrics-integration-tests = ["sources-aws_ecs_metrics"]
aws-kinesis-firehose-integration-tests = ["sinks-aws_kinesis_firehose", "dep:aws-sdk-elasticsearch", "sinks-elasticsearch"]
aws-kinesis-streams-integration-tests = ["sinks-aws_kinesis_streams"]
aws-s3-integration-tests = ["sinks-aws_s3", "sources-aws_s3"]
aws-sqs-integration-tests = ["sinks-aws_sqs"]
aws-sns-integration-tests = ["sinks-aws_sns"]
axiom-integration-tests = ["sinks-axiom"]
azure-blob-integration-tests = ["sinks-azure_blob"]
chronicle-integration-tests = ["sinks-gcp"]
clickhouse-integration-tests = ["sinks-clickhouse"]
databend-integration-tests = ["sinks-databend"]
datadog-agent-integration-tests = ["sources-datadog_agent"]
datadog-logs-integration-tests = ["sinks-datadog_logs"]
datadog-metrics-integration-tests = ["sinks-datadog_metrics", "dep:prost"]
datadog-traces-integration-tests = ["sources-datadog_agent", "sinks-datadog_traces", "axum/tokio"]
docker-logs-integration-tests = ["sources-docker_logs", "unix"]
es-integration-tests = ["sinks-elasticsearch", "aws-core"]
eventstoredb_metrics-integration-tests = ["sources-eventstoredb_metrics"]
fluent-integration-tests = ["docker", "sources-fluent"]
gcp-cloud-storage-integration-tests = ["sinks-gcp"]
gcp-integration-tests = ["sinks-gcp"]
gcp-pubsub-integration-tests = ["sinks-gcp", "sources-gcp_pubsub"]
greptimedb-integration-tests = ["sinks-greptimedb_metrics", "sinks-greptimedb_logs"]
humio-integration-tests = ["sinks-humio"]
http-client-integration-tests = ["sources-http_client"]
influxdb-integration-tests = ["sinks-influxdb"]
kafka-integration-tests = ["sinks-kafka", "sources-kafka"]
logstash-integration-tests = ["docker", "sources-logstash"]
loki-integration-tests = ["sinks-loki"]
mongodb_metrics-integration-tests = ["sources-mongodb_metrics"]
mqtt-integration-tests = ["sinks-mqtt", "sources-mqtt"]
nats-integration-tests = ["sinks-nats", "sources-nats"]
nginx-integration-tests = ["sources-nginx_metrics"]
opentelemetry-integration-tests = ["sources-opentelemetry", "dep:prost"]
postgresql_metrics-integration-tests = ["sources-postgresql_metrics"]
postgres_sink-integration-tests = ["sinks-postgres"]
prometheus-integration-tests = ["sinks-prometheus", "sources-prometheus", "sinks-influxdb"]
pulsar-integration-tests = ["sinks-pulsar", "sources-pulsar"]
redis-integration-tests = ["sinks-redis", "sources-redis"]
splunk-integration-tests = ["sinks-splunk_hec"]
dnstap-integration-tests = ["sources-dnstap", "dep:bollard"]
webhdfs-integration-tests = ["sinks-webhdfs"]
disable-resolv-conf = []
shutdown-tests = ["api", "sinks-blackhole", "sinks-console", "sinks-prometheus", "sources", "transforms-lua", "transforms-remap", "unix"]
cli-tests = ["sinks-blackhole", "sinks-socket", "sources-demo_logs", "sources-file"]
test-utils = []

# End-to-End testing-related features
all-e2e-tests = [
  "e2e-tests-datadog"
]

e2e-tests-datadog = [
  "sources-datadog_agent",
  "sinks-datadog_logs",
  "sinks-datadog_metrics",
  "dep:async-compression"
]

vector-api-tests = [
  "sources-demo_logs",
  "transforms-log_to_metric",
  "transforms-remap",
  "sinks-blackhole"
]
vector-unit-test-tests = [
  "sources-demo_logs",
  "transforms-remap",
  "transforms-route",
  "transforms-filter",
  "transforms-reduce",
  "sinks-console"
]

component-validation-runner = ["dep:tonic", "sources-internal_logs", "sources-internal_metrics", "sources-vector", "sinks-vector"]
# For now, only include components that implement ValidatableComponent.
# In the future, this can change to simply reference the targets `sources`, `transforms`, `sinks`
component-validation-tests = [
  "component-validation-runner",
  "sources-http_client",
  "sources-http_server",
  "sinks-http",
  "sinks-splunk_hec",
  "sources-splunk_hec",
  "sinks-datadog_logs",
  "sources-datadog_agent",
]

# Grouping together features for benchmarks. We exclude the API client due to it causing the build process to run out
# of memory when those additional dependencies are built in CI.
benches = [
  "sinks-file",
  "sinks-http",
  "sinks-socket",
  "sources-file",
  "sources-socket",
  "sources-syslog",
  "transforms-lua",
  "transforms-sample",
]
dnstap-benches = ["sources-dnstap"]
language-benches = ["sinks-socket", "sources-socket", "transforms-lua", "transforms-remap"]
# Separate benching process for metrics due to the nature of the bootstrap procedures.
statistic-benches = []
remap-benches = ["transforms-remap"]
transform-benches = ["transforms-filter", "transforms-dedupe", "transforms-reduce", "transforms-route"]
codecs-benches = []
loki-benches = ["sinks-loki"]
enrichment-tables-benches = ["enrichment-tables-geoip", "enrichment-tables-mmdb", "enrichment-tables-memory"]
proptest = ["dep:proptest", "dep:proptest-derive", "vrl/proptest"]

[[bench]]
name = "default"
harness = false
required-features = ["benches"]

[[bench]]
name = "dnstap"
path = "benches/dnstap/mod.rs"
harness = false
required-features = ["dnstap-benches"]

[[bench]]
name = "remap"
harness = false
required-features = ["remap-benches"]

[[bench]]
name = "enrichment_tables"
harness = false
required-features = ["enrichment-tables-benches"]

[[bench]]
name = "languages"
harness = false
required-features = ["language-benches"]

[[bench]]
name = "loki"
harness = false
required-features = ["loki-benches"]

[[bench]]
name = "distribution_statistic"
harness = false
required-features = ["statistic-benches"]

[[bench]]
name = "transform"
path = "benches/transform/main.rs"
harness = false
test = false
required-features = ["transform-benches"]

[[bench]]
name = "codecs"
path = "benches/codecs/main.rs"
harness = false
required-features = ["codecs-benches"]<|MERGE_RESOLUTION|>--- conflicted
+++ resolved
@@ -1,10 +1,6 @@
 [package]
 name = "vector"
-<<<<<<< HEAD
-version = "0.46.1"
-=======
 version = "0.47.0"
->>>>>>> 3d5af22a
 authors = ["Vector Contributors <vector@datadoghq.com>"]
 edition = "2021"
 description = "A lightweight and ultra-fast tool for building observability pipelines"
@@ -138,22 +134,6 @@
 ]
 
 [workspace.dependencies]
-<<<<<<< HEAD
-anyhow = "1.0.97"
-cfg-if = { version = "1.0.0", default-features = false }
-chrono = { version = "0.4.40", default-features = false, features = ["clock", "serde"] }
-chrono-tz = { version = "0.10.3", default-features = false, features = ["serde"] }
-clap = { version = "4.5.34", default-features = false, features = ["derive", "error-context", "env", "help", "std", "string", "usage", "wrap_help"] }
-darling = { version = "0.20.11", default-features = false, features = ["suggestions"] }
-flate2 = { version = "1.0.35", default-features = false, features = ["default"] }
-futures = { version = "0.3.31", default-features = false, features = ["compat", "io-compat", "std"], package = "futures" }
-glob = { version = "0.3.2", default-features = false }
-hickory-proto = { version = "=0.25.1", default-features = false, features = ["dnssec-ring"] }
-indexmap = { version = "2.9.0", default-features = false, features = ["serde", "std"] }
-inventory = { version = "0.3" }
-indoc = { version = "2.0.6" }
-metrics = "0.24.1"
-=======
 anyhow = "1.0.98"
 cfg-if = { version = "1.0.0", default-features = false }
 chrono = { version = "0.4.41", default-features = false, features = ["clock", "serde"] }
@@ -168,7 +148,6 @@
 inventory = { version = "0.3" }
 indoc = { version = "2.0.6" }
 metrics = "0.24.2"
->>>>>>> 3d5af22a
 metrics-tracing-context = { version = "0.17.0", default-features = false }
 metrics-util = { version = "0.18.0", default-features = false, features = ["registry"] }
 paste = { version = "1.0.15" }
@@ -179,25 +158,15 @@
 prost-build = { version = "0.12", default-features = false }
 prost-reflect = { version = "0.14", features = ["serde"], default-features = false }
 prost-types = { version = "0.12", default-features = false }
-<<<<<<< HEAD
-rand = { version = "0.9.0", default-features = false, features = ["small_rng", "thread_rng"] }
-=======
 rand = { version = "0.9.1", default-features = false, features = ["small_rng", "thread_rng"] }
->>>>>>> 3d5af22a
 rand_distr = { version = "0.5.1", default-features = false }
 semver = { version = "1.0.26", default-features = false, features = ["serde", "std"] }
 serde_json = { version = "1.0.140", default-features = false, features = ["raw_value", "std"] }
 serde = { version = "1.0.219", default-features = false, features = ["alloc", "derive", "rc"] }
 snafu = { version = "0.7.5", default-features = false, features = ["futures", "std"] }
-<<<<<<< HEAD
-tempfile = "=3.19.1"
-tokio = { version = "1.44.1", default-features = false, features = ["full"] }
-toml = { version = "0.8.20", default-features = false, features = ["display", "parse"] }
-=======
 tempfile = "3.19.1"
 tokio = { version = "1.44.2", default-features = false, features = ["full"] }
 toml = { version = "0.8.22", default-features = false, features = ["display", "parse"] }
->>>>>>> 3d5af22a
 tonic = { version = "0.11", default-features = false, features = ["transport", "codegen", "prost", "tls", "tls-roots", "gzip"] }
 tonic-build = { version = "0.11", default-features = false, features = ["transport", "prost"] }
 uuid = { version = "1.16.0", features = ["v4", "v7", "serde"] }
@@ -205,11 +174,7 @@
 vector-config = { path = "lib/vector-config" }
 vector-config-common = { path = "lib/vector-config-common" }
 vector-config-macros = { path = "lib/vector-config-macros" }
-<<<<<<< HEAD
-vrl = { features = ["arbitrary", "cli", "test", "test_framework"], version = "0.23.0" }
-=======
 vrl = { features = ["arbitrary", "cli", "test", "test_framework"], version = "0.24.0" }
->>>>>>> 3d5af22a
 
 [dependencies]
 cfg-if.workspace = true
@@ -242,11 +207,7 @@
 async-stream = { version = "0.3.6", default-features = false }
 async-trait = { version = "0.1.88", default-features = false }
 futures.workspace = true
-<<<<<<< HEAD
-tokio = { version = "1.44.1", default-features = false, features = ["full"] }
-=======
 tokio = { version = "1.44.2", default-features = false, features = ["full"] }
->>>>>>> 3d5af22a
 tokio-openssl = { version = "0.6.5", default-features = false }
 tokio-stream = { version = "0.1.17", default-features = false, features = ["net", "sync", "time"] }
 tokio-util = { version = "0.7", default-features = false, features = ["io", "time"] }
@@ -266,11 +227,7 @@
 # AWS - Official SDK
 aws-runtime = { version = "1.5.6", optional = true }
 aws-config = { version = "1.6.1", default-features = false, features = ["behavior-version-latest", "credentials-process", "sso", "rt-tokio"], optional = true }
-<<<<<<< HEAD
-aws-credential-types = { version = "1.2.2", default-features = false, features = ["hardcoded-credentials"], optional = true }
-=======
 aws-credential-types = { version = "1.2.3", default-features = false, features = ["hardcoded-credentials"], optional = true }
->>>>>>> 3d5af22a
 aws-sdk-cloudwatch = { version = "1.70.0", default-features = false, features = ["behavior-version-latest", "rt-tokio"], optional = true }
 aws-sdk-cloudwatchlogs = { version = "1.76.0", default-features = false, features = ["behavior-version-latest", "rt-tokio"], optional = true }
 aws-sdk-elasticsearch = { version = "1.67.0", default-features = false, features = ["behavior-version-latest", "rt-tokio"], optional = true }
@@ -281,11 +238,7 @@
 aws-sdk-secretsmanager = { version = "1.68.0", default-features = false, features = ["behavior-version-latest", "rt-tokio"], optional = true }
 aws-sdk-sns = { version = "1.65.0", default-features = false, features = ["behavior-version-latest", "rt-tokio"], optional = true }
 aws-sdk-sqs = { version = "1.64.0", default-features = false, features = ["behavior-version-latest", "rt-tokio"], optional = true }
-<<<<<<< HEAD
-aws-types = { version = "1.3.5", default-features = false, optional = true }
-=======
 aws-types = { version = "1.3.7", default-features = false, optional = true }
->>>>>>> 3d5af22a
 
 # The sts crate is needed despite not being referred to anywhere in the code because we need to set the
 # `behavior-version-latest` feature. Without this we get a runtime panic when `auth.assume_role` authentication
@@ -294,27 +247,19 @@
 
 # The `aws-sdk-sts` crate is needed despite not being referred to anywhere in the code because we need to set the
 # `behavior-version-latest` feature. Without this we get a runtime panic when `auth.assume_role` authentication is configured.
-<<<<<<< HEAD
-aws-sigv4 = { version = "1.2.9", default-features = false, features = ["sign-http"], optional = true }
-
-aws-smithy-async = { version = "1.2.5", default-features = false, features = ["rt-tokio"], optional = true }
-aws-smithy-http = { version = "0.62", default-features = false, features = ["event-stream", "rt-tokio"], optional = true }
-aws-smithy-runtime = { version = "1.8.1", default-features = false, features = ["client", "connector-hyper-0-14-x", "rt-tokio"], optional = true }
-=======
 aws-sigv4 = { version = "1.3.1", default-features = false, features = ["sign-http"], optional = true }
 
 aws-smithy-async = { version = "1.2.5", default-features = false, features = ["rt-tokio"], optional = true }
 aws-smithy-http = { version = "0.62", default-features = false, features = ["event-stream", "rt-tokio"], optional = true }
 aws-smithy-runtime = { version = "1.8.3", default-features = false, features = ["client", "connector-hyper-0-14-x", "rt-tokio"], optional = true }
->>>>>>> 3d5af22a
 aws-smithy-runtime-api = { version = "1.7.3", default-features = false, optional = true }
 aws-smithy-types = { version = "1.2.11", default-features = false, features = ["rt-tokio"], optional = true }
 
 # Azure
-azure_core = { version = "0.21", default-features = false, features = ["hmac_rust", "enable_reqwest"], optional = true }
-azure_identity = { version = "0.21", default-features = false, features = ["enable_reqwest"], optional = true }
-azure_storage = { version = "0.21", default-features = false, optional = true }
-azure_storage_blobs = { version = "0.21", default-features = false, optional = true }
+azure_core = { version = "0.17", default-features = false, features = ["enable_reqwest"], optional = true }
+azure_identity = { version = "0.17", default-features = false, features = ["enable_reqwest"], optional = true }
+azure_storage = { version = "0.17", default-features = false, optional = true }
+azure_storage_blobs = { version = "0.17", default-features = false, optional = true }
 
 # OpenDAL
 opendal = { version = "0.53", default-features = false, features = ["services-webhdfs"], optional = true }
@@ -324,11 +269,7 @@
 tower-http = { version = "0.4.4", default-features = false, features = ["compression-full", "decompression-gzip", "trace"] }
 # Serde
 serde.workspace = true
-<<<<<<< HEAD
-serde-toml-merge = { version = "0.3.8", default-features = false }
-=======
 serde-toml-merge = { version = "0.3.9", default-features = false }
->>>>>>> 3d5af22a
 serde_bytes = { version = "0.11.17", default-features = false, features = ["std"], optional = true }
 serde_json.workspace = true
 serde_with = { version = "3.12.0", default-features = false, features = ["macros", "std"] }
@@ -348,11 +289,7 @@
 smpl_jwt = { version = "0.8.0", default-features = false, optional = true }
 
 # AMQP
-<<<<<<< HEAD
-lapin = { version = "2.5.1", default-features = false, features = ["native-tls"], optional = true }
-=======
 lapin = { version = "2.5.3", default-features = false, features = ["native-tls"], optional = true }
->>>>>>> 3d5af22a
 
 # API
 async-graphql = { version = "7.0.16", default-features = false, optional = true, features = ["chrono", "playground"] }
@@ -373,11 +310,7 @@
 
 # External libs
 arc-swap = { version = "1.7", default-features = false, optional = true }
-<<<<<<< HEAD
-async-compression = { version = "0.4.22", default-features = false, features = ["tokio", "gzip", "zstd"], optional = true }
-=======
 async-compression = { version = "0.4.23", default-features = false, features = ["tokio", "gzip", "zstd"], optional = true }
->>>>>>> 3d5af22a
 apache-avro = { version = "0.16.0", default-features = false, optional = true }
 axum = { version = "0.6.20", default-features = false }
 base64 = { version = "0.22.1", default-features = false, optional = true }
@@ -402,11 +335,7 @@
 futures-util = { version = "0.3.29", default-features = false }
 glob.workspace = true
 governor = { version = "0.7.0", default-features = false, features = ["dashmap", "jitter", "std"], optional = true }
-<<<<<<< HEAD
-h2 = { version = "0.4.8", default-features = false, optional = true }
-=======
 h2 = { version = "0.4.9", default-features = false, optional = true }
->>>>>>> 3d5af22a
 hash_hasher = { version = "2.0.0", default-features = false }
 hashbrown = { version = "0.14.5", default-features = false, optional = true, features = ["ahash"] }
 headers = { version = "0.3.9", default-features = false }
@@ -425,24 +354,15 @@
 k8s-openapi = { version = "0.22.0", default-features = false, features = ["v1_26"], optional = true }
 kube = { version = "0.93.0", default-features = false, features = ["client", "openssl-tls", "runtime"], optional = true }
 listenfd = { version = "1.0.2", default-features = false, optional = true }
-<<<<<<< HEAD
-lru = { version = "0.13.0", default-features = false, optional = true }
-maxminddb = { version = "0.25.0", default-features = false, optional = true, features = ["simdutf8"] }
-=======
 lru = { version = "0.14.0", default-features = false, optional = true }
 maxminddb = { version = "0.26.0", default-features = false, optional = true, features = ["simdutf8"] }
->>>>>>> 3d5af22a
 md-5 = { version = "0.10", default-features = false, optional = true }
 mongodb = { version = "2.8.2", default-features = false, features = ["tokio-runtime"], optional = true }
 async-nats = { version = "0.33.0", default-features = false, optional = true }
 nkeys = { version = "0.4.4", default-features = false, optional = true }
 nom = { version = "7.1.3", default-features = false, optional = true }
 notify = { version = "8.0.0", default-features = false, features = ["macos_fsevent"] }
-<<<<<<< HEAD
-openssl = { version = "0.10.72", default-features = false}
-=======
-openssl = { version = "0.10.72", default-features = false, features = ["vendored"] }
->>>>>>> 3d5af22a
+openssl = { version = "0.10.72", default-features = false }
 openssl-probe = { version = "0.1.6", default-features = false }
 ordered-float = { version = "4.6.0", default-features = false }
 percent-encoding = { version = "2.3.1", default-features = false }
@@ -454,21 +374,13 @@
 rdkafka = { version = "0.37.0", default-features = false, features = ["curl-static", "tokio", "libz", "ssl", "zstd"], optional = true }
 redis = { version = "0.24.0", default-features = false, features = ["connection-manager", "tokio-comp", "tokio-native-tls-comp"], optional = true }
 regex = { version = "1.11.1", default-features = false, features = ["std", "perf"] }
-<<<<<<< HEAD
-roaring = { version = "0.10.10", default-features = false, features = ["std"], optional = true }
-=======
 roaring = { version = "0.10.12", default-features = false, features = ["std"], optional = true }
->>>>>>> 3d5af22a
 rumqttc = { version = "0.24.0", default-features = false, features = ["use-rustls"], optional = true }
 seahash = { version = "4.1.0", default-features = false }
 smallvec = { version = "1", default-features = false, features = ["union", "serde"] }
 snap = { version = "1.1.1", default-features = false }
 socket2 = { version = "0.5.9", default-features = false }
-<<<<<<< HEAD
-sqlx = { version = "0.8.3", default-features = false, features = ["derive", "postgres", "chrono", "runtime-tokio"], optional=true }
-=======
 sqlx = { version = "0.8.5", default-features = false, features = ["derive", "postgres", "chrono", "runtime-tokio"], optional=true }
->>>>>>> 3d5af22a
 stream-cancel = { version = "0.8.2", default-features = false }
 strip-ansi-escapes = { version = "0.2.1", default-features = false }
 syslog = { version = "6.1.1", default-features = false, optional = true }
@@ -491,11 +403,7 @@
 
 # make sure to update the external docs when the Lua version changes
 mlua = { version = "0.10.3", default-features = false, features = ["lua54", "send", "vendored", "macros"], optional = true }
-<<<<<<< HEAD
-sysinfo = "0.32.1"
-=======
 sysinfo = "0.34.2"
->>>>>>> 3d5af22a
 byteorder = "1.5.0"
 
 [target.'cfg(windows)'.dependencies]
@@ -518,18 +426,6 @@
 
 [dev-dependencies]
 approx = "0.5.1"
-<<<<<<< HEAD
-assert_cmd = { version = "2.0.16", default-features = false }
-aws-smithy-runtime = { version = "1.8.1", default-features = false, features = ["tls-rustls"] }
-azure_core = { version = "0.21", default-features = false, features = ["enable_reqwest", "azurite_workaround"] }
-azure_identity = { version = "0.21", default-features = false, features = ["enable_reqwest"] }
-azure_storage_blobs = { version = "0.21", default-features = false, features = ["azurite_workaround"] }
-azure_storage = { version = "0.21", default-features = false }
-base64 = "0.22.1"
-criterion = { version = "0.5.1", features = ["html_reports", "async_tokio"] }
-itertools = { version = "0.14.0", default-features = false, features = ["use_alloc"] }
-libc = "0.2.171"
-=======
 assert_cmd = { version = "2.0.17", default-features = false }
 aws-smithy-runtime = { version = "1.8.3", default-features = false, features = ["tls-rustls"] }
 azure_core = { version = "0.17", default-features = false, features = ["enable_reqwest", "azurite_workaround"] }
@@ -540,7 +436,6 @@
 criterion = { version = "0.5.1", features = ["html_reports", "async_tokio"] }
 itertools = { version = "0.14.0", default-features = false, features = ["use_alloc"] }
 libc = "0.2.172"
->>>>>>> 3d5af22a
 similar-asserts = "1.7.0"
 proptest.workspace = true
 quickcheck = "1.0.3"
@@ -548,11 +443,7 @@
 rstest = { version = "0.25.0" }
 tempfile.workspace = true
 test-generator = "0.3.1"
-<<<<<<< HEAD
-tokio = { version = "1.44.1", features = ["test-util"] }
-=======
 tokio = { version = "1.44.2", features = ["test-util"] }
->>>>>>> 3d5af22a
 tokio-test = "0.4.4"
 tower-test = "0.4.0"
 vector-lib = { workspace = true, features = ["test"] }
